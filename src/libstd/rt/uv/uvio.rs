// Copyright 2013 The Rust Project Developers. See the COPYRIGHT
// file at the top-level directory of this distribution and at
// http://rust-lang.org/COPYRIGHT.
//
// Licensed under the Apache License, Version 2.0 <LICENSE-APACHE or
// http://www.apache.org/licenses/LICENSE-2.0> or the MIT license
// <LICENSE-MIT or http://opensource.org/licenses/MIT>, at your
// option. This file may not be copied, modified, or distributed
// except according to those terms.

use option::*;
use result::*;
use ops::Drop;
<<<<<<< HEAD
use cell::Cell;
=======
use cell::{Cell, empty_cell};
use cast;
>>>>>>> 3208fc36
use cast::transmute;
use clone::Clone;
use rt::io::IoError;
use rt::io::net::ip::IpAddr;
use rt::uv::*;
use rt::uv::idle::IdleWatcher;
use rt::rtio::*;
use rt::sched::Scheduler;
use rt::io::{standard_error, OtherIoError};
use rt::tube::Tube;
use rt::local::Local;
use unstable::sync::{Exclusive, exclusive};

#[cfg(test)] use container::Container;
#[cfg(test)] use uint;
#[cfg(test)] use unstable::run_in_bare_thread;
#[cfg(test)] use rt::test::*;

pub struct UvEventLoop {
    uvio: UvIoFactory
}

impl UvEventLoop {
    pub fn new() -> UvEventLoop {
        UvEventLoop {
            uvio: UvIoFactory(Loop::new())
        }
    }
<<<<<<< HEAD

    /// A convenience constructor
    pub fn new_scheduler() -> Scheduler {
        Scheduler::new(~UvEventLoop::new())
    }
=======
>>>>>>> 3208fc36
}

impl Drop for UvEventLoop {
    fn finalize(&self) {
        // XXX: Need mutable finalizer
        let this = unsafe {
            transmute::<&UvEventLoop, &mut UvEventLoop>(self)
        };
        this.uvio.uv_loop().close();
    }
}

impl EventLoop for UvEventLoop {
    fn run(&mut self) {
        self.uvio.uv_loop().run();
    }

    fn callback(&mut self, f: ~fn()) {
        let mut idle_watcher =  IdleWatcher::new(self.uvio.uv_loop());
        do idle_watcher.start |idle_watcher, status| {
            assert!(status.is_none());
            let mut idle_watcher = idle_watcher;
            idle_watcher.stop();
            idle_watcher.close(||());
            f();
        }
    }

    fn callback_ms(&mut self, ms: u64, f: ~fn()) {
        let mut timer =  TimerWatcher::new(self.uvio.uv_loop());
        do timer.start(ms, 0) |timer, status| {
            assert!(status.is_none());
            timer.close(||());
            f();
        }
    }

    fn remote_callback(&mut self, f: ~fn()) -> ~RemoteCallbackObject {
        ~UvRemoteCallback::new(self.uvio.uv_loop(), f)
    }

    fn io<'a>(&'a mut self) -> Option<&'a mut IoFactoryObject> {
        Some(&mut self.uvio)
    }
}

#[test]
fn test_callback_run_once() {
    do run_in_bare_thread {
        let mut event_loop = UvEventLoop::new();
        let mut count = 0;
        let count_ptr: *mut int = &mut count;
        do event_loop.callback {
            unsafe { *count_ptr += 1 }
        }
        event_loop.run();
        assert_eq!(count, 1);
    }
}

pub struct UvRemoteCallback {
    // The uv async handle for triggering the callback
    async: AsyncWatcher,
    // A flag to tell the callback to exit, set from the dtor. This is
    // almost never contested - only in rare races with the dtor.
    exit_flag: Exclusive<bool>
}

impl UvRemoteCallback {
    pub fn new(loop_: &mut Loop, f: ~fn()) -> UvRemoteCallback {
        let exit_flag = exclusive(false);
        let exit_flag_clone = exit_flag.clone();
        let async = do AsyncWatcher::new(loop_) |watcher, status| {
            assert!(status.is_none());
            f();
            do exit_flag_clone.with_imm |&should_exit| {
                if should_exit {
                    watcher.close(||());
                }
            }
        };
        UvRemoteCallback {
            async: async,
            exit_flag: exit_flag
        }
    }
}

impl RemoteCallback for UvRemoteCallback {
    fn fire(&mut self) { self.async.send() }
}

impl Drop for UvRemoteCallback {
    fn finalize(&self) {
        unsafe {
            let this: &mut UvRemoteCallback = cast::transmute_mut(self);
            do this.exit_flag.with |should_exit| {
                // NB: These two things need to happen atomically. Otherwise
                // the event handler could wake up due to a *previous*
                // signal and see the exit flag, destroying the handle
                // before the final send.
                *should_exit = true;
                this.async.send();
            }
        }
    }
}

#[cfg(test)]
mod test_remote {
    use cell;
    use cell::Cell;
    use rt::test::*;
    use rt::thread::Thread;
    use rt::tube::Tube;
    use rt::rtio::EventLoop;
    use rt::local::Local;
    use rt::sched::Scheduler;

    #[test]
    fn test_uv_remote() {
        do run_in_newsched_task {
            let mut tube = Tube::new();
            let tube_clone = tube.clone();
            let remote_cell = cell::empty_cell();
            do Local::borrow::<Scheduler, ()>() |sched| {
                let tube_clone = tube_clone.clone();
                let tube_clone_cell = Cell(tube_clone);
                let remote = do sched.event_loop.remote_callback {
                    tube_clone_cell.take().send(1);
                };
                remote_cell.put_back(remote);
            }
            let _thread = do Thread::start {
                remote_cell.take().fire();
            };

            assert!(tube.recv() == 1);
        }
    }
}

pub struct UvIoFactory(Loop);

impl UvIoFactory {
    pub fn uv_loop<'a>(&'a mut self) -> &'a mut Loop {
        match self { &UvIoFactory(ref mut ptr) => ptr }
    }
}

impl IoFactory for UvIoFactory {
    // Connect to an address and return a new stream
    // NB: This blocks the task waiting on the connection.
    // It would probably be better to return a future
    fn tcp_connect(&mut self, addr: IpAddr) -> Result<~RtioTcpStreamObject, IoError> {
        // Create a cell in the task to hold the result. We will fill
        // the cell before resuming the task.
        let result_cell = Cell::new_empty();
        let result_cell_ptr: *Cell<Result<~RtioTcpStreamObject, IoError>> = &result_cell;

        let scheduler = Local::take::<Scheduler>();
        assert!(scheduler.in_task_context());

        // Block this task and take ownership, switch to scheduler context
        do scheduler.deschedule_running_task_and_then |sched, task| {

            rtdebug!("connect: entered scheduler context");
            assert!(!sched.in_task_context());
            let mut tcp_watcher = TcpWatcher::new(self.uv_loop());
            let task_cell = Cell::new(task);

            // Wait for a connection
            do tcp_watcher.connect(addr) |stream_watcher, status| {
                rtdebug!("connect: in connect callback");
                if status.is_none() {
                    rtdebug!("status is none");
                    let res = Ok(~UvTcpStream { watcher: stream_watcher });

                    // Store the stream in the task's stack
                    unsafe { (*result_cell_ptr).put_back(res); }

                    // Context switch
                    let scheduler = Local::take::<Scheduler>();
                    scheduler.resume_task_immediately(task_cell.take());
                } else {
                    rtdebug!("status is some");
                    let task_cell = Cell::new(task_cell.take());
                    do stream_watcher.close {
                        let res = Err(uv_error_to_io_error(status.get()));
                        unsafe { (*result_cell_ptr).put_back(res); }
                        let scheduler = Local::take::<Scheduler>();
                        scheduler.resume_task_immediately(task_cell.take());
                    }
                };
            }
        }

        assert!(!result_cell.is_empty());
        return result_cell.take();
    }

    fn tcp_bind(&mut self, addr: IpAddr) -> Result<~RtioTcpListenerObject, IoError> {
        let mut watcher = TcpWatcher::new(self.uv_loop());
        match watcher.bind(addr) {
            Ok(_) => Ok(~UvTcpListener::new(watcher)),
            Err(uverr) => {
                let scheduler = Local::take::<Scheduler>();
<<<<<<< HEAD
                do scheduler.deschedule_running_task_and_then |task| {
                    let task_cell = Cell::new(task);
=======
                do scheduler.deschedule_running_task_and_then |_, task| {
                    let task_cell = Cell(task);
>>>>>>> 3208fc36
                    do watcher.as_stream().close {
                        let scheduler = Local::take::<Scheduler>();
                        scheduler.resume_task_immediately(task_cell.take());
                    }
                }
                Err(uv_error_to_io_error(uverr))
            }
        }
    }
}

// FIXME #6090: Prefer newtype structs but Drop doesn't work
pub struct UvTcpListener {
    watcher: TcpWatcher,
    listening: bool,
    incoming_streams: Tube<Result<~RtioTcpStreamObject, IoError>>
}

impl UvTcpListener {
    fn new(watcher: TcpWatcher) -> UvTcpListener {
        UvTcpListener {
            watcher: watcher,
            listening: false,
            incoming_streams: Tube::new()
        }
    }

    fn watcher(&self) -> TcpWatcher { self.watcher }
}

impl Drop for UvTcpListener {
    fn finalize(&self) {
        let watcher = self.watcher();
        let scheduler = Local::take::<Scheduler>();
<<<<<<< HEAD
        do scheduler.deschedule_running_task_and_then |task| {
            let task_cell = Cell::new(task);
=======
        do scheduler.deschedule_running_task_and_then |_, task| {
            let task_cell = Cell(task);
>>>>>>> 3208fc36
            do watcher.as_stream().close {
                let scheduler = Local::take::<Scheduler>();
                scheduler.resume_task_immediately(task_cell.take());
            }
        }
    }
}

impl RtioTcpListener for UvTcpListener {

    fn accept(&mut self) -> Result<~RtioTcpStreamObject, IoError> {
        rtdebug!("entering listen");

        if self.listening {
            return self.incoming_streams.recv();
        }

        self.listening = true;

        let server_tcp_watcher = self.watcher();
        let incoming_streams_cell = Cell::new(self.incoming_streams.clone());

        let incoming_streams_cell = Cell::new(incoming_streams_cell.take());
        let mut server_tcp_watcher = server_tcp_watcher;
        do server_tcp_watcher.listen |server_stream_watcher, status| {
            let maybe_stream = if status.is_none() {
                let mut server_stream_watcher = server_stream_watcher;
                let mut loop_ = server_stream_watcher.event_loop();
                let client_tcp_watcher = TcpWatcher::new(&mut loop_);
                let client_tcp_watcher = client_tcp_watcher.as_stream();
                // XXX: Need's to be surfaced in interface
                server_stream_watcher.accept(client_tcp_watcher);
                Ok(~UvTcpStream { watcher: client_tcp_watcher })
            } else {
                Err(standard_error(OtherIoError))
            };

            let mut incoming_streams = incoming_streams_cell.take();
            incoming_streams.send(maybe_stream);
            incoming_streams_cell.put_back(incoming_streams);
        }

        return self.incoming_streams.recv();
    }
}

// FIXME #6090: Prefer newtype structs but Drop doesn't work
pub struct UvTcpStream {
    watcher: StreamWatcher
}

impl UvTcpStream {
    fn watcher(&self) -> StreamWatcher { self.watcher }
}

impl Drop for UvTcpStream {
    fn finalize(&self) {
        rtdebug!("closing tcp stream");
        let watcher = self.watcher();
        let scheduler = Local::take::<Scheduler>();
<<<<<<< HEAD
        do scheduler.deschedule_running_task_and_then |task| {
            let task_cell = Cell::new(task);
=======
        do scheduler.deschedule_running_task_and_then |_, task| {
            let task_cell = Cell(task);
>>>>>>> 3208fc36
            do watcher.close {
                let scheduler = Local::take::<Scheduler>();
                scheduler.resume_task_immediately(task_cell.take());
            }
        }
    }
}

impl RtioTcpStream for UvTcpStream {
    fn read(&mut self, buf: &mut [u8]) -> Result<uint, IoError> {
        let result_cell = Cell::new_empty();
        let result_cell_ptr: *Cell<Result<uint, IoError>> = &result_cell;

        let scheduler = Local::take::<Scheduler>();
        assert!(scheduler.in_task_context());
        let watcher = self.watcher();
        let buf_ptr: *&mut [u8] = &buf;
        do scheduler.deschedule_running_task_and_then |sched, task| {
            rtdebug!("read: entered scheduler context");
            assert!(!sched.in_task_context());
            let mut watcher = watcher;
            let task_cell = Cell::new(task);
            // XXX: We shouldn't reallocate these callbacks every
            // call to read
            let alloc: AllocCallback = |_| unsafe {
                slice_to_uv_buf(*buf_ptr)
            };
            do watcher.read_start(alloc) |watcher, nread, _buf, status| {

                // Stop reading so that no read callbacks are
                // triggered before the user calls `read` again.
                // XXX: Is there a performance impact to calling
                // stop here?
                let mut watcher = watcher;
                watcher.read_stop();

                let result = if status.is_none() {
                    assert!(nread >= 0);
                    Ok(nread as uint)
                } else {
                    Err(uv_error_to_io_error(status.unwrap()))
                };

                unsafe { (*result_cell_ptr).put_back(result); }

                let scheduler = Local::take::<Scheduler>();
                scheduler.resume_task_immediately(task_cell.take());
            }
        }

        assert!(!result_cell.is_empty());
        return result_cell.take();
    }

    fn write(&mut self, buf: &[u8]) -> Result<(), IoError> {
        let result_cell = Cell::new_empty();
        let result_cell_ptr: *Cell<Result<(), IoError>> = &result_cell;
        let scheduler = Local::take::<Scheduler>();
        assert!(scheduler.in_task_context());
        let watcher = self.watcher();
        let buf_ptr: *&[u8] = &buf;
        do scheduler.deschedule_running_task_and_then |_, task| {
            let mut watcher = watcher;
            let task_cell = Cell::new(task);
            let buf = unsafe { slice_to_uv_buf(*buf_ptr) };
            do watcher.write(buf) |_watcher, status| {
                let result = if status.is_none() {
                    Ok(())
                } else {
                    Err(uv_error_to_io_error(status.unwrap()))
                };

                unsafe { (*result_cell_ptr).put_back(result); }

                let scheduler = Local::take::<Scheduler>();
                scheduler.resume_task_immediately(task_cell.take());
            }
        }

        assert!(!result_cell.is_empty());
        return result_cell.take();
    }
}

#[test]
fn test_simple_io_no_connect() {
    do run_in_newsched_task {
        unsafe {
            let io = Local::unsafe_borrow::<IoFactoryObject>();
            let addr = next_test_ip4();
            let maybe_chan = (*io).tcp_connect(addr);
            assert!(maybe_chan.is_err());
        }
    }
}

#[test]
fn test_simple_tcp_server_and_client() {
    do run_in_newsched_task {
        let addr = next_test_ip4();

        // Start the server first so it's listening when we connect
        do spawntask_immediately {
            unsafe {
                let io = Local::unsafe_borrow::<IoFactoryObject>();
                let mut listener = (*io).tcp_bind(addr).unwrap();
                let mut stream = listener.accept().unwrap();
                let mut buf = [0, .. 2048];
                let nread = stream.read(buf).unwrap();
                assert_eq!(nread, 8);
                for uint::range(0, nread) |i| {
                    rtdebug!("%u", buf[i] as uint);
                    assert_eq!(buf[i], i as u8);
                }
            }
        }

        do spawntask_immediately {
            unsafe {
                let io = Local::unsafe_borrow::<IoFactoryObject>();
                let mut stream = (*io).tcp_connect(addr).unwrap();
                stream.write([0, 1, 2, 3, 4, 5, 6, 7]);
            }
        }
    }
}

#[test] #[ignore(reason = "busted")]
fn test_read_and_block() {
    do run_in_newsched_task {
        let addr = next_test_ip4();

        do spawntask_immediately {
            let io = unsafe { Local::unsafe_borrow::<IoFactoryObject>() };
            let mut listener = unsafe { (*io).tcp_bind(addr).unwrap() };
            let mut stream = listener.accept().unwrap();
            let mut buf = [0, .. 2048];

            let expected = 32;
            let mut current = 0;
            let mut reads = 0;

            while current < expected {
                let nread = stream.read(buf).unwrap();
                for uint::range(0, nread) |i| {
                    let val = buf[i] as uint;
                    assert_eq!(val, current % 8);
                    current += 1;
                }
                reads += 1;

                let scheduler = Local::take::<Scheduler>();
                // Yield to the other task in hopes that it
                // will trigger a read callback while we are
                // not ready for it
<<<<<<< HEAD
                do scheduler.deschedule_running_task_and_then |task| {
                    let task = Cell::new(task);
                    do Local::borrow::<Scheduler> |scheduler| {
                        scheduler.enqueue_task(task.take());
                    }
=======
                do scheduler.deschedule_running_task_and_then |sched, task| {
                    let task = Cell(task);
                    sched.enqueue_task(task.take());
>>>>>>> 3208fc36
                }
            }

            // Make sure we had multiple reads
            assert!(reads > 1);
        }

        do spawntask_immediately {
            unsafe {
                let io = Local::unsafe_borrow::<IoFactoryObject>();
                let mut stream = (*io).tcp_connect(addr).unwrap();
                stream.write([0, 1, 2, 3, 4, 5, 6, 7]);
                stream.write([0, 1, 2, 3, 4, 5, 6, 7]);
                stream.write([0, 1, 2, 3, 4, 5, 6, 7]);
                stream.write([0, 1, 2, 3, 4, 5, 6, 7]);
            }
        }

    }
}

#[test]
fn test_read_read_read() {
    do run_in_newsched_task {
        let addr = next_test_ip4();
        static MAX: uint = 500000;

        do spawntask_immediately {
            unsafe {
                let io = Local::unsafe_borrow::<IoFactoryObject>();
                let mut listener = (*io).tcp_bind(addr).unwrap();
                let mut stream = listener.accept().unwrap();
                let buf = [1, .. 2048];
                let mut total_bytes_written = 0;
                while total_bytes_written < MAX {
                    stream.write(buf);
                    total_bytes_written += buf.len();
                }
            }
        }

        do spawntask_immediately {
            unsafe {
                let io = Local::unsafe_borrow::<IoFactoryObject>();
                let mut stream = (*io).tcp_connect(addr).unwrap();
                let mut buf = [0, .. 2048];
                let mut total_bytes_read = 0;
                while total_bytes_read < MAX {
                    let nread = stream.read(buf).unwrap();
                    rtdebug!("read %u bytes", nread as uint);
                    total_bytes_read += nread;
                    for uint::range(0, nread) |i| {
                        assert_eq!(buf[i], 1);
                    }
                }
                rtdebug!("read %u bytes total", total_bytes_read as uint);
            }
        }
    }
}<|MERGE_RESOLUTION|>--- conflicted
+++ resolved
@@ -11,12 +11,8 @@
 use option::*;
 use result::*;
 use ops::Drop;
-<<<<<<< HEAD
 use cell::Cell;
-=======
-use cell::{Cell, empty_cell};
 use cast;
->>>>>>> 3208fc36
 use cast::transmute;
 use clone::Clone;
 use rt::io::IoError;
@@ -45,14 +41,6 @@
             uvio: UvIoFactory(Loop::new())
         }
     }
-<<<<<<< HEAD
-
-    /// A convenience constructor
-    pub fn new_scheduler() -> Scheduler {
-        Scheduler::new(~UvEventLoop::new())
-    }
-=======
->>>>>>> 3208fc36
 }
 
 impl Drop for UvEventLoop {
@@ -128,9 +116,11 @@
         let async = do AsyncWatcher::new(loop_) |watcher, status| {
             assert!(status.is_none());
             f();
-            do exit_flag_clone.with_imm |&should_exit| {
-                if should_exit {
-                    watcher.close(||());
+            unsafe {
+                do exit_flag_clone.with_imm |&should_exit| {
+                    if should_exit {
+                        watcher.close(||());
+                    }
                 }
             }
         };
@@ -163,7 +153,6 @@
 
 #[cfg(test)]
 mod test_remote {
-    use cell;
     use cell::Cell;
     use rt::test::*;
     use rt::thread::Thread;
@@ -177,10 +166,10 @@
         do run_in_newsched_task {
             let mut tube = Tube::new();
             let tube_clone = tube.clone();
-            let remote_cell = cell::empty_cell();
+            let remote_cell = Cell::new_empty();
             do Local::borrow::<Scheduler, ()>() |sched| {
                 let tube_clone = tube_clone.clone();
-                let tube_clone_cell = Cell(tube_clone);
+                let tube_clone_cell = Cell::new(tube_clone);
                 let remote = do sched.event_loop.remote_callback {
                     tube_clone_cell.take().send(1);
                 };
@@ -260,13 +249,8 @@
             Ok(_) => Ok(~UvTcpListener::new(watcher)),
             Err(uverr) => {
                 let scheduler = Local::take::<Scheduler>();
-<<<<<<< HEAD
-                do scheduler.deschedule_running_task_and_then |task| {
+                do scheduler.deschedule_running_task_and_then |_, task| {
                     let task_cell = Cell::new(task);
-=======
-                do scheduler.deschedule_running_task_and_then |_, task| {
-                    let task_cell = Cell(task);
->>>>>>> 3208fc36
                     do watcher.as_stream().close {
                         let scheduler = Local::take::<Scheduler>();
                         scheduler.resume_task_immediately(task_cell.take());
@@ -301,13 +285,8 @@
     fn finalize(&self) {
         let watcher = self.watcher();
         let scheduler = Local::take::<Scheduler>();
-<<<<<<< HEAD
-        do scheduler.deschedule_running_task_and_then |task| {
+        do scheduler.deschedule_running_task_and_then |_, task| {
             let task_cell = Cell::new(task);
-=======
-        do scheduler.deschedule_running_task_and_then |_, task| {
-            let task_cell = Cell(task);
->>>>>>> 3208fc36
             do watcher.as_stream().close {
                 let scheduler = Local::take::<Scheduler>();
                 scheduler.resume_task_immediately(task_cell.take());
@@ -368,13 +347,8 @@
         rtdebug!("closing tcp stream");
         let watcher = self.watcher();
         let scheduler = Local::take::<Scheduler>();
-<<<<<<< HEAD
-        do scheduler.deschedule_running_task_and_then |task| {
+        do scheduler.deschedule_running_task_and_then |_, task| {
             let task_cell = Cell::new(task);
-=======
-        do scheduler.deschedule_running_task_and_then |_, task| {
-            let task_cell = Cell(task);
->>>>>>> 3208fc36
             do watcher.close {
                 let scheduler = Local::take::<Scheduler>();
                 scheduler.resume_task_immediately(task_cell.take());
@@ -530,17 +504,9 @@
                 // Yield to the other task in hopes that it
                 // will trigger a read callback while we are
                 // not ready for it
-<<<<<<< HEAD
-                do scheduler.deschedule_running_task_and_then |task| {
+                do scheduler.deschedule_running_task_and_then |sched, task| {
                     let task = Cell::new(task);
-                    do Local::borrow::<Scheduler> |scheduler| {
-                        scheduler.enqueue_task(task.take());
-                    }
-=======
-                do scheduler.deschedule_running_task_and_then |sched, task| {
-                    let task = Cell(task);
                     sched.enqueue_task(task.take());
->>>>>>> 3208fc36
                 }
             }
 
