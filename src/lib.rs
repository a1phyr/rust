--- conflicted
+++ resolved
@@ -156,14 +156,9 @@
     reg.register_late_lint_pass(box print::PrintLint);
     reg.register_late_lint_pass(box vec::UselessVec);
     reg.register_late_lint_pass(box drop_ref::DropRefPass);
-<<<<<<< HEAD
-    reg.register_late_lint_pass(box types::AbsurdUnsignedComparisons);
+    reg.register_late_lint_pass(box types::AbsurdExtremeComparisons);
     reg.register_late_lint_pass(box regex::RegexPass);
     reg.register_late_lint_pass(box copies::CopyAndPaste);
-=======
-    reg.register_late_lint_pass(box types::AbsurdExtremeComparisons);
-
->>>>>>> 908fb143
 
     reg.register_lint_group("clippy_pedantic", vec![
         enum_glob_use::ENUM_GLOB_USE,
