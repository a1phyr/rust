--- conflicted
+++ resolved
@@ -143,11 +143,7 @@
 
     try!(writeln!(&mut out, "P4\n{} {}", w, h));
     for res in data {
-<<<<<<< HEAD
-        try!(out.write_all(&res.join()));
-=======
-        try!(out.write(&res.join().unwrap()));
->>>>>>> a9fd41e1
+        try!(out.write_all(&res.join().unwrap()));
     }
     out.flush()
 }
