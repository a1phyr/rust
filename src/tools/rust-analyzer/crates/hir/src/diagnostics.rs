//! Re-export diagnostics such that clients of `hir` don't have to depend on
//! low-level crates.
//!
//! This probably isn't the best way to do this -- ideally, diagnostics should
//! be expressed in terms of hir types themselves.
use cfg::{CfgExpr, CfgOptions};
use either::Either;
use hir_def::{
    expr_store::ExprOrPatPtr,
    hir::ExprOrPatId,
    path::{hir_segment_to_ast_segment, ModPath},
    type_ref::TypesSourceMap,
    DefWithBodyId, SyntheticSyntax,
};
use hir_expand::{name::Name, HirFileId, InFile};
use hir_ty::{
    db::HirDatabase,
    diagnostics::{BodyValidationDiagnostic, UnsafetyReason},
    CastError, InferenceDiagnostic, InferenceTyDiagnosticSource, PathLoweringDiagnostic,
    TyLoweringDiagnostic, TyLoweringDiagnosticKind,
};
use syntax::{
    ast::{self, HasGenericArgs},
    match_ast, AstNode, AstPtr, SyntaxError, SyntaxNodePtr, TextRange,
};
use triomphe::Arc;

use crate::{AssocItem, Field, Function, Local, Trait, Type};

pub use hir_def::VariantId;
pub use hir_ty::{
    diagnostics::{CaseType, IncorrectCase},
    GenericArgsProhibitedReason,
};

macro_rules! diagnostics {
    ($($diag:ident,)*) => {
        #[derive(Debug)]
        pub enum AnyDiagnostic {$(
            $diag(Box<$diag>),
        )*}

        $(
            impl From<$diag> for AnyDiagnostic {
                fn from(d: $diag) -> AnyDiagnostic {
                    AnyDiagnostic::$diag(Box::new(d))
                }
            }
        )*
    };
}
// FIXME Accept something like the following in the macro call instead
// diagnostics![
// pub struct BreakOutsideOfLoop {
//     pub expr: InFile<AstPtr<ast::Expr>>,
//     pub is_break: bool,
//     pub bad_value_break: bool,
// }, ...
// or more concisely
// BreakOutsideOfLoop {
//     expr: InFile<AstPtr<ast::Expr>>,
//     is_break: bool,
//     bad_value_break: bool,
// }, ...
// ]

diagnostics![
    AwaitOutsideOfAsync,
    BreakOutsideOfLoop,
    CastToUnsized,
    ExpectedFunction,
    InactiveCode,
    IncoherentImpl,
    IncorrectCase,
    InvalidCast,
    InvalidDeriveTarget,
    MacroDefError,
    MacroError,
    MacroExpansionParseError,
    MalformedDerive,
    MismatchedArgCount,
    MismatchedTupleStructPatArgCount,
    MissingFields,
    MissingMatchArms,
    MissingUnsafe,
    MovedOutOfRef,
    NeedMut,
    NonExhaustiveLet,
    NoSuchField,
    PrivateAssocItem,
    PrivateField,
    RemoveTrailingReturn,
    RemoveUnnecessaryElse,
    ReplaceFilterMapNextWithFindMap,
    TraitImplIncorrectSafety,
    TraitImplMissingAssocItems,
    TraitImplOrphan,
    TraitImplRedundantAssocItems,
    TypedHole,
    TypeMismatch,
    UndeclaredLabel,
    UnimplementedBuiltinMacro,
    UnreachableLabel,
    UnresolvedAssocItem,
    UnresolvedExternCrate,
    UnresolvedField,
    UnresolvedImport,
    UnresolvedMacroCall,
    UnresolvedMethodCall,
    UnresolvedModule,
    UnresolvedIdent,
    UnusedMut,
    UnusedVariable,
    GenericArgsProhibited,
    ParenthesizedGenericArgsWithoutFnTrait,
];

#[derive(Debug)]
pub struct BreakOutsideOfLoop {
    pub expr: InFile<ExprOrPatPtr>,
    pub is_break: bool,
    pub bad_value_break: bool,
}

#[derive(Debug)]
pub struct TypedHole {
    pub expr: InFile<ExprOrPatPtr>,
    pub expected: Type,
}

#[derive(Debug)]
pub struct UnresolvedModule {
    pub decl: InFile<AstPtr<ast::Module>>,
    pub candidates: Box<[String]>,
}

#[derive(Debug)]
pub struct UnresolvedExternCrate {
    pub decl: InFile<AstPtr<ast::ExternCrate>>,
}

#[derive(Debug)]
pub struct UnresolvedImport {
    pub decl: InFile<AstPtr<ast::UseTree>>,
}

#[derive(Debug, Clone, Eq, PartialEq)]
pub struct UnresolvedMacroCall {
    pub macro_call: InFile<SyntaxNodePtr>,
    pub precise_location: Option<TextRange>,
    pub path: ModPath,
    pub is_bang: bool,
}
#[derive(Debug, Clone, Eq, PartialEq)]
pub struct UnreachableLabel {
    pub node: InFile<AstPtr<ast::Lifetime>>,
    pub name: Name,
}

#[derive(Debug)]
pub struct AwaitOutsideOfAsync {
    pub node: InFile<AstPtr<ast::AwaitExpr>>,
    pub location: String,
}

#[derive(Debug, Clone, Eq, PartialEq)]
pub struct UndeclaredLabel {
    pub node: InFile<AstPtr<ast::Lifetime>>,
    pub name: Name,
}

#[derive(Debug, Clone, Eq, PartialEq)]
pub struct InactiveCode {
    pub node: InFile<SyntaxNodePtr>,
    pub cfg: CfgExpr,
    pub opts: CfgOptions,
}

#[derive(Debug, Clone, Eq, PartialEq)]
pub struct MacroError {
    pub node: InFile<SyntaxNodePtr>,
    pub precise_location: Option<TextRange>,
    pub message: String,
    pub error: bool,
    pub kind: &'static str,
}

#[derive(Debug, Clone, Eq, PartialEq)]
pub struct MacroExpansionParseError {
    pub node: InFile<SyntaxNodePtr>,
    pub precise_location: Option<TextRange>,
    pub errors: Arc<[SyntaxError]>,
}

#[derive(Debug, Clone, Eq, PartialEq)]
pub struct MacroDefError {
    pub node: InFile<AstPtr<ast::Macro>>,
    pub message: String,
    pub name: Option<TextRange>,
}

#[derive(Debug)]
pub struct UnimplementedBuiltinMacro {
    pub node: InFile<SyntaxNodePtr>,
}

#[derive(Debug)]
pub struct InvalidDeriveTarget {
    pub node: InFile<SyntaxNodePtr>,
}

#[derive(Debug)]
pub struct MalformedDerive {
    pub node: InFile<SyntaxNodePtr>,
}

#[derive(Debug)]
pub struct NoSuchField {
    pub field: InFile<AstPtr<Either<ast::RecordExprField, ast::RecordPatField>>>,
    pub private: bool,
    pub variant: VariantId,
}

#[derive(Debug)]
pub struct PrivateAssocItem {
    pub expr_or_pat: InFile<ExprOrPatPtr>,
    pub item: AssocItem,
}

#[derive(Debug)]
pub struct MismatchedTupleStructPatArgCount {
    pub expr_or_pat: InFile<ExprOrPatPtr>,
    pub expected: usize,
    pub found: usize,
}

#[derive(Debug)]
pub struct ExpectedFunction {
    pub call: InFile<ExprOrPatPtr>,
    pub found: Type,
}

#[derive(Debug)]
pub struct UnresolvedField {
    pub expr: InFile<ExprOrPatPtr>,
    pub receiver: Type,
    pub name: Name,
    pub method_with_same_name_exists: bool,
}

#[derive(Debug)]
pub struct UnresolvedMethodCall {
    pub expr: InFile<ExprOrPatPtr>,
    pub receiver: Type,
    pub name: Name,
    pub field_with_same_name: Option<Type>,
    pub assoc_func_with_same_name: Option<Function>,
}

#[derive(Debug)]
pub struct UnresolvedAssocItem {
    pub expr_or_pat: InFile<ExprOrPatPtr>,
}

#[derive(Debug)]
pub struct UnresolvedIdent {
    pub node: InFile<(ExprOrPatPtr, Option<TextRange>)>,
}

#[derive(Debug)]
pub struct PrivateField {
    pub expr: InFile<ExprOrPatPtr>,
    pub field: Field,
}

#[derive(Debug, Clone, Copy, PartialEq, Eq)]
pub enum UnsafeLint {
    HardError,
    UnsafeOpInUnsafeFn,
    DeprecatedSafe2024,
}

#[derive(Debug)]
pub struct MissingUnsafe {
<<<<<<< HEAD
    pub node: InFile<AstPtr<Either<ast::Expr, ast::Pat>>>,
=======
    pub node: InFile<ExprOrPatPtr>,
>>>>>>> 0f490b04
    pub lint: UnsafeLint,
    pub reason: UnsafetyReason,
}

#[derive(Debug)]
pub struct MissingFields {
    pub file: HirFileId,
    pub field_list_parent: AstPtr<Either<ast::RecordExpr, ast::RecordPat>>,
    pub field_list_parent_path: Option<AstPtr<ast::Path>>,
    pub missed_fields: Vec<Name>,
}

#[derive(Debug)]
pub struct ReplaceFilterMapNextWithFindMap {
    pub file: HirFileId,
    /// This expression is the whole method chain up to and including `.filter_map(..).next()`.
    pub next_expr: AstPtr<ast::Expr>,
}

#[derive(Debug)]
pub struct MismatchedArgCount {
    pub call_expr: InFile<ExprOrPatPtr>,
    pub expected: usize,
    pub found: usize,
}

#[derive(Debug)]
pub struct MissingMatchArms {
    pub scrutinee_expr: InFile<AstPtr<ast::Expr>>,
    pub uncovered_patterns: String,
}

#[derive(Debug)]
pub struct NonExhaustiveLet {
    pub pat: InFile<AstPtr<ast::Pat>>,
    pub uncovered_patterns: String,
}

#[derive(Debug)]
pub struct TypeMismatch {
    pub expr_or_pat: InFile<ExprOrPatPtr>,
    pub expected: Type,
    pub actual: Type,
}

#[derive(Debug)]
pub struct NeedMut {
    pub local: Local,
    pub span: InFile<SyntaxNodePtr>,
}

#[derive(Debug)]
pub struct UnusedMut {
    pub local: Local,
}

#[derive(Debug)]
pub struct UnusedVariable {
    pub local: Local,
}

#[derive(Debug)]
pub struct MovedOutOfRef {
    pub ty: Type,
    pub span: InFile<SyntaxNodePtr>,
}

#[derive(Debug, PartialEq, Eq)]
pub struct IncoherentImpl {
    pub file_id: HirFileId,
    pub impl_: AstPtr<ast::Impl>,
}

#[derive(Debug, PartialEq, Eq)]
pub struct TraitImplOrphan {
    pub file_id: HirFileId,
    pub impl_: AstPtr<ast::Impl>,
}

// FIXME: Split this off into the corresponding 4 rustc errors
#[derive(Debug, PartialEq, Eq)]
pub struct TraitImplIncorrectSafety {
    pub file_id: HirFileId,
    pub impl_: AstPtr<ast::Impl>,
    pub should_be_safe: bool,
}

#[derive(Debug, PartialEq, Eq)]
pub struct TraitImplMissingAssocItems {
    pub file_id: HirFileId,
    pub impl_: AstPtr<ast::Impl>,
    pub missing: Vec<(Name, AssocItem)>,
}

#[derive(Debug, PartialEq, Eq)]
pub struct TraitImplRedundantAssocItems {
    pub file_id: HirFileId,
    pub trait_: Trait,
    pub impl_: AstPtr<ast::Impl>,
    pub assoc_item: (Name, AssocItem),
}

#[derive(Debug)]
pub struct RemoveTrailingReturn {
    pub return_expr: InFile<AstPtr<ast::ReturnExpr>>,
}

#[derive(Debug)]
pub struct RemoveUnnecessaryElse {
    pub if_expr: InFile<AstPtr<ast::IfExpr>>,
}

#[derive(Debug)]
pub struct CastToUnsized {
    pub expr: InFile<ExprOrPatPtr>,
    pub cast_ty: Type,
}

#[derive(Debug)]
pub struct InvalidCast {
    pub expr: InFile<ExprOrPatPtr>,
    pub error: CastError,
    pub expr_ty: Type,
    pub cast_ty: Type,
}

#[derive(Debug)]
pub struct GenericArgsProhibited {
    pub args: InFile<AstPtr<Either<ast::GenericArgList, ast::ParenthesizedArgList>>>,
    pub reason: GenericArgsProhibitedReason,
}

#[derive(Debug)]
pub struct ParenthesizedGenericArgsWithoutFnTrait {
    pub args: InFile<AstPtr<ast::ParenthesizedArgList>>,
}

impl AnyDiagnostic {
    pub(crate) fn body_validation_diagnostic(
        db: &dyn HirDatabase,
        diagnostic: BodyValidationDiagnostic,
        source_map: &hir_def::expr_store::BodySourceMap,
    ) -> Option<AnyDiagnostic> {
        match diagnostic {
            BodyValidationDiagnostic::RecordMissingFields { record, variant, missed_fields } => {
                let variant_data = variant.variant_data(db.upcast());
                let missed_fields = missed_fields
                    .into_iter()
                    .map(|idx| variant_data.fields()[idx].name.clone())
                    .collect();

                let record = match record {
                    Either::Left(record_expr) => source_map.expr_syntax(record_expr).ok()?,
                    Either::Right(record_pat) => source_map.pat_syntax(record_pat).ok()?,
                };
                let file = record.file_id;
                let root = record.file_syntax(db.upcast());
                match record.value.to_node(&root) {
                    Either::Left(ast::Expr::RecordExpr(record_expr)) => {
                        if record_expr.record_expr_field_list().is_some() {
                            let field_list_parent_path =
                                record_expr.path().map(|path| AstPtr::new(&path));
                            return Some(
                                MissingFields {
                                    file,
                                    field_list_parent: AstPtr::new(&Either::Left(record_expr)),
                                    field_list_parent_path,
                                    missed_fields,
                                }
                                .into(),
                            );
                        }
                    }
                    Either::Right(ast::Pat::RecordPat(record_pat)) => {
                        if record_pat.record_pat_field_list().is_some() {
                            let field_list_parent_path =
                                record_pat.path().map(|path| AstPtr::new(&path));
                            return Some(
                                MissingFields {
                                    file,
                                    field_list_parent: AstPtr::new(&Either::Right(record_pat)),
                                    field_list_parent_path,
                                    missed_fields,
                                }
                                .into(),
                            );
                        }
                    }
                    _ => {}
                }
            }
            BodyValidationDiagnostic::ReplaceFilterMapNextWithFindMap { method_call_expr } => {
                if let Ok(next_source_ptr) = source_map.expr_syntax(method_call_expr) {
                    return Some(
                        ReplaceFilterMapNextWithFindMap {
                            file: next_source_ptr.file_id,
                            next_expr: next_source_ptr.value.cast()?,
                        }
                        .into(),
                    );
                }
            }
            BodyValidationDiagnostic::MissingMatchArms { match_expr, uncovered_patterns } => {
                match source_map.expr_syntax(match_expr) {
                    Ok(source_ptr) => {
                        let root = source_ptr.file_syntax(db.upcast());
                        if let Either::Left(ast::Expr::MatchExpr(match_expr)) =
                            &source_ptr.value.to_node(&root)
                        {
                            match match_expr.expr() {
                                Some(scrut_expr) if match_expr.match_arm_list().is_some() => {
                                    return Some(
                                        MissingMatchArms {
                                            scrutinee_expr: InFile::new(
                                                source_ptr.file_id,
                                                AstPtr::new(&scrut_expr),
                                            ),
                                            uncovered_patterns,
                                        }
                                        .into(),
                                    );
                                }
                                _ => {}
                            }
                        }
                    }
                    Err(SyntheticSyntax) => (),
                }
            }
            BodyValidationDiagnostic::NonExhaustiveLet { pat, uncovered_patterns } => {
                match source_map.pat_syntax(pat) {
                    Ok(source_ptr) => {
                        if let Some(ast_pat) = source_ptr.value.cast::<ast::Pat>() {
                            return Some(
                                NonExhaustiveLet {
                                    pat: InFile::new(source_ptr.file_id, ast_pat),
                                    uncovered_patterns,
                                }
                                .into(),
                            );
                        }
                    }
                    Err(SyntheticSyntax) => {}
                }
            }
            BodyValidationDiagnostic::RemoveTrailingReturn { return_expr } => {
                if let Ok(source_ptr) = source_map.expr_syntax(return_expr) {
                    // Filters out desugared return expressions (e.g. desugared try operators).
                    if let Some(ptr) = source_ptr.value.cast::<ast::ReturnExpr>() {
                        return Some(
                            RemoveTrailingReturn {
                                return_expr: InFile::new(source_ptr.file_id, ptr),
                            }
                            .into(),
                        );
                    }
                }
            }
            BodyValidationDiagnostic::RemoveUnnecessaryElse { if_expr } => {
                if let Ok(source_ptr) = source_map.expr_syntax(if_expr) {
                    if let Some(ptr) = source_ptr.value.cast::<ast::IfExpr>() {
                        return Some(
                            RemoveUnnecessaryElse { if_expr: InFile::new(source_ptr.file_id, ptr) }
                                .into(),
                        );
                    }
                }
            }
        }
        None
    }

    pub(crate) fn inference_diagnostic(
        db: &dyn HirDatabase,
        def: DefWithBodyId,
        d: &InferenceDiagnostic,
        outer_types_source_map: &TypesSourceMap,
        source_map: &hir_def::expr_store::BodySourceMap,
    ) -> Option<AnyDiagnostic> {
        let expr_syntax = |expr| {
            source_map.expr_syntax(expr).inspect_err(|_| stdx::never!("synthetic syntax")).ok()
        };
        let pat_syntax =
            |pat| source_map.pat_syntax(pat).inspect_err(|_| stdx::never!("synthetic syntax")).ok();
        let expr_or_pat_syntax = |id| match id {
            ExprOrPatId::ExprId(expr) => expr_syntax(expr),
            ExprOrPatId::PatId(pat) => pat_syntax(pat),
        };
        Some(match d {
            &InferenceDiagnostic::NoSuchField { field: expr, private, variant } => {
                let expr_or_pat = match expr {
                    ExprOrPatId::ExprId(expr) => {
                        source_map.field_syntax(expr).map(AstPtr::wrap_left)
                    }
                    ExprOrPatId::PatId(pat) => source_map.pat_field_syntax(pat),
                };
                NoSuchField { field: expr_or_pat, private, variant }.into()
            }
            &InferenceDiagnostic::MismatchedArgCount { call_expr, expected, found } => {
                MismatchedArgCount { call_expr: expr_syntax(call_expr)?, expected, found }.into()
            }
            &InferenceDiagnostic::PrivateField { expr, field } => {
                let expr = expr_syntax(expr)?;
                let field = field.into();
                PrivateField { expr, field }.into()
            }
            &InferenceDiagnostic::PrivateAssocItem { id, item } => {
                let expr_or_pat = expr_or_pat_syntax(id)?;
                let item = item.into();
                PrivateAssocItem { expr_or_pat, item }.into()
            }
            InferenceDiagnostic::ExpectedFunction { call_expr, found } => {
                let call_expr = expr_syntax(*call_expr)?;
                ExpectedFunction { call: call_expr, found: Type::new(db, def, found.clone()) }
                    .into()
            }
            InferenceDiagnostic::UnresolvedField {
                expr,
                receiver,
                name,
                method_with_same_name_exists,
            } => {
                let expr = expr_syntax(*expr)?;
                UnresolvedField {
                    expr,
                    name: name.clone(),
                    receiver: Type::new(db, def, receiver.clone()),
                    method_with_same_name_exists: *method_with_same_name_exists,
                }
                .into()
            }
            InferenceDiagnostic::UnresolvedMethodCall {
                expr,
                receiver,
                name,
                field_with_same_name,
                assoc_func_with_same_name,
            } => {
                let expr = expr_syntax(*expr)?;
                UnresolvedMethodCall {
                    expr,
                    name: name.clone(),
                    receiver: Type::new(db, def, receiver.clone()),
                    field_with_same_name: field_with_same_name
                        .clone()
                        .map(|ty| Type::new(db, def, ty)),
                    assoc_func_with_same_name: assoc_func_with_same_name.map(Into::into),
                }
                .into()
            }
            &InferenceDiagnostic::UnresolvedAssocItem { id } => {
                let expr_or_pat = expr_or_pat_syntax(id)?;
                UnresolvedAssocItem { expr_or_pat }.into()
            }
            &InferenceDiagnostic::UnresolvedIdent { id } => {
                let node = match id {
                    ExprOrPatId::ExprId(id) => match source_map.expr_syntax(id) {
                        Ok(syntax) => syntax.map(|it| (it, None)),
                        Err(SyntheticSyntax) => source_map
                            .format_args_implicit_capture(id)?
                            .map(|(node, range)| (node.wrap_left(), Some(range))),
                    },
                    ExprOrPatId::PatId(id) => pat_syntax(id)?.map(|it| (it, None)),
                };
                UnresolvedIdent { node }.into()
            }
            &InferenceDiagnostic::BreakOutsideOfLoop { expr, is_break, bad_value_break } => {
                let expr = expr_syntax(expr)?;
                BreakOutsideOfLoop { expr, is_break, bad_value_break }.into()
            }
            InferenceDiagnostic::TypedHole { expr, expected } => {
                let expr = expr_syntax(*expr)?;
                TypedHole { expr, expected: Type::new(db, def, expected.clone()) }.into()
            }
            &InferenceDiagnostic::MismatchedTupleStructPatArgCount { pat, expected, found } => {
                let expr_or_pat = match pat {
                    ExprOrPatId::ExprId(expr) => expr_syntax(expr)?,
                    ExprOrPatId::PatId(pat) => {
                        let InFile { file_id, value } = pat_syntax(pat)?;

                        // cast from Either<Pat, SelfParam> -> Either<_, Pat>
                        let ptr = AstPtr::try_from_raw(value.syntax_node_ptr())?;
                        InFile { file_id, value: ptr }
                    }
                };
                MismatchedTupleStructPatArgCount { expr_or_pat, expected, found }.into()
            }
            InferenceDiagnostic::CastToUnsized { expr, cast_ty } => {
                let expr = expr_syntax(*expr)?;
                CastToUnsized { expr, cast_ty: Type::new(db, def, cast_ty.clone()) }.into()
            }
            InferenceDiagnostic::InvalidCast { expr, error, expr_ty, cast_ty } => {
                let expr = expr_syntax(*expr)?;
                let expr_ty = Type::new(db, def, expr_ty.clone());
                let cast_ty = Type::new(db, def, cast_ty.clone());
                InvalidCast { expr, error: *error, expr_ty, cast_ty }.into()
            }
            InferenceDiagnostic::TyDiagnostic { source, diag } => {
                let source_map = match source {
                    InferenceTyDiagnosticSource::Body => &source_map.types,
                    InferenceTyDiagnosticSource::Signature => outer_types_source_map,
                };
                Self::ty_diagnostic(diag, source_map, db)?
            }
            InferenceDiagnostic::PathDiagnostic { node, diag } => {
                let source = expr_or_pat_syntax(*node)?;
                let syntax = source.value.to_node(&db.parse_or_expand(source.file_id));
                let path = match_ast! {
                    match (syntax.syntax()) {
                        ast::RecordExpr(it) => it.path()?,
                        ast::RecordPat(it) => it.path()?,
                        ast::TupleStructPat(it) => it.path()?,
                        ast::PathExpr(it) => it.path()?,
                        ast::PathPat(it) => it.path()?,
                        _ => return None,
                    }
                };
                Self::path_diagnostic(diag, source.with_value(path))?
            }
        })
    }

    fn path_diagnostic(
        diag: &PathLoweringDiagnostic,
        path: InFile<ast::Path>,
    ) -> Option<AnyDiagnostic> {
        Some(match *diag {
            PathLoweringDiagnostic::GenericArgsProhibited { segment, reason } => {
                let segment = hir_segment_to_ast_segment(&path.value, segment)?;
                let args = if let Some(generics) = segment.generic_arg_list() {
                    AstPtr::new(&generics).wrap_left()
                } else {
                    AstPtr::new(&segment.parenthesized_arg_list()?).wrap_right()
                };
                let args = path.with_value(args);
                GenericArgsProhibited { args, reason }.into()
            }
            PathLoweringDiagnostic::ParenthesizedGenericArgsWithoutFnTrait { segment } => {
                let segment = hir_segment_to_ast_segment(&path.value, segment)?;
                let args = AstPtr::new(&segment.parenthesized_arg_list()?);
                let args = path.with_value(args);
                ParenthesizedGenericArgsWithoutFnTrait { args }.into()
            }
        })
    }

    pub(crate) fn ty_diagnostic(
        diag: &TyLoweringDiagnostic,
        source_map: &TypesSourceMap,
        db: &dyn HirDatabase,
    ) -> Option<AnyDiagnostic> {
        let source = match diag.source {
            Either::Left(type_ref_id) => {
                let Ok(source) = source_map.type_syntax(type_ref_id) else {
                    stdx::never!("error on synthetic type syntax");
                    return None;
                };
                source
            }
            Either::Right(source) => source,
        };
        let syntax = || source.value.to_node(&db.parse_or_expand(source.file_id));
        Some(match &diag.kind {
            TyLoweringDiagnosticKind::PathDiagnostic(diag) => {
                let ast::Type::PathType(syntax) = syntax() else { return None };
                Self::path_diagnostic(diag, source.with_value(syntax.path()?))?
            }
        })
    }
}<|MERGE_RESOLUTION|>--- conflicted
+++ resolved
@@ -282,11 +282,7 @@
 
 #[derive(Debug)]
 pub struct MissingUnsafe {
-<<<<<<< HEAD
-    pub node: InFile<AstPtr<Either<ast::Expr, ast::Pat>>>,
-=======
     pub node: InFile<ExprOrPatPtr>,
->>>>>>> 0f490b04
     pub lint: UnsafeLint,
     pub reason: UnsafetyReason,
 }
