--- conflicted
+++ resolved
@@ -127,20 +127,12 @@
     {
         parent_stability
     } else if let Some(mut own_stab) = own_stability
-<<<<<<< HEAD
-        && let StabilityLevel::Stable { since, allowed_through_unstable_modules: true } =
-=======
         && let StabilityLevel::Stable { since, allowed_through_unstable_modules: Some(_) } =
->>>>>>> 01706e1a
             own_stab.level
         && parent_stability.is_some_and(|stab| stab.is_stable())
     {
         // this property does not apply transitively through re-exports
-<<<<<<< HEAD
-        own_stab.level = StabilityLevel::Stable { since, allowed_through_unstable_modules: false };
-=======
         own_stab.level = StabilityLevel::Stable { since, allowed_through_unstable_modules: None };
->>>>>>> 01706e1a
         Some(own_stab)
     } else {
         own_stability
