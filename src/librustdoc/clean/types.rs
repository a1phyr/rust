use std::cell::RefCell;
use std::default::Default;
use std::hash::Hash;
use std::path::PathBuf;
use std::rc::Rc;
use std::sync::Arc;
use std::sync::OnceLock as OnceCell;
use std::{cmp, fmt, iter};

use arrayvec::ArrayVec;
use thin_vec::ThinVec;

use rustc_ast::attr;
use rustc_ast::util::comments::beautify_doc_string;
use rustc_ast::{self as ast, AttrStyle};
use rustc_attr::{ConstStability, Deprecation, Stability, StabilityLevel};
use rustc_const_eval::const_eval::is_unstable_const_fn;
use rustc_data_structures::fx::{FxHashMap, FxHashSet};
use rustc_hir as hir;
use rustc_hir::def::{CtorKind, DefKind, Res};
use rustc_hir::def_id::{CrateNum, DefId, LOCAL_CRATE};
use rustc_hir::lang_items::LangItem;
use rustc_hir::{BodyId, Mutability};
use rustc_index::vec::IndexVec;
use rustc_middle::ty::fast_reject::SimplifiedType;
use rustc_middle::ty::{self, TyCtxt};
use rustc_session::Session;
use rustc_span::hygiene::MacroKind;
use rustc_span::source_map::DUMMY_SP;
use rustc_span::symbol::{kw, sym, Ident, Symbol};
use rustc_span::{self, FileName, Loc};
use rustc_target::abi::VariantIdx;
use rustc_target::spec::abi::Abi;
use rustc_typeck::check::intrinsic::intrinsic_operation_unsafety;

use crate::clean::cfg::Cfg;
use crate::clean::clean_visibility;
use crate::clean::external_path;
use crate::clean::inline::{self, print_inlined_const};
use crate::clean::utils::{is_literal_expr, print_const_expr, print_evaluated_const};
use crate::core::DocContext;
use crate::formats::cache::Cache;
use crate::formats::item_type::ItemType;
use crate::html::render::Context;
use crate::passes::collect_intra_doc_links::UrlFragment;

pub(crate) use self::FnRetTy::*;
pub(crate) use self::ItemKind::*;
pub(crate) use self::SelfTy::*;
pub(crate) use self::Type::{
    Array, BareFunction, BorrowedRef, DynTrait, Generic, ImplTrait, Infer, Primitive, QPath,
    RawPointer, Slice, Tuple,
};
pub(crate) use self::Visibility::{Inherited, Public};

#[cfg(test)]
mod tests;

pub(crate) type ItemIdSet = FxHashSet<ItemId>;

#[derive(Debug, Clone, PartialEq, Eq, Hash, Copy)]
pub(crate) enum ItemId {
    /// A "normal" item that uses a [`DefId`] for identification.
    DefId(DefId),
    /// Identifier that is used for auto traits.
    Auto { trait_: DefId, for_: DefId },
    /// Identifier that is used for blanket implementations.
    Blanket { impl_id: DefId, for_: DefId },
    /// Identifier for primitive types.
    Primitive(PrimitiveType, CrateNum),
}

impl ItemId {
    #[inline]
    pub(crate) fn is_local(self) -> bool {
        match self {
            ItemId::Auto { for_: id, .. }
            | ItemId::Blanket { for_: id, .. }
            | ItemId::DefId(id) => id.is_local(),
            ItemId::Primitive(_, krate) => krate == LOCAL_CRATE,
        }
    }

    #[inline]
    #[track_caller]
    pub(crate) fn expect_def_id(self) -> DefId {
        self.as_def_id()
            .unwrap_or_else(|| panic!("ItemId::expect_def_id: `{:?}` isn't a DefId", self))
    }

    #[inline]
    pub(crate) fn as_def_id(self) -> Option<DefId> {
        match self {
            ItemId::DefId(id) => Some(id),
            _ => None,
        }
    }

    #[inline]
    pub(crate) fn krate(self) -> CrateNum {
        match self {
            ItemId::Auto { for_: id, .. }
            | ItemId::Blanket { for_: id, .. }
            | ItemId::DefId(id) => id.krate,
            ItemId::Primitive(_, krate) => krate,
        }
    }
}

impl From<DefId> for ItemId {
    fn from(id: DefId) -> Self {
        Self::DefId(id)
    }
}

/// The crate currently being documented.
#[derive(Clone, Debug)]
pub(crate) struct Crate {
    pub(crate) module: Item,
    pub(crate) primitives: ThinVec<(DefId, PrimitiveType)>,
    /// Only here so that they can be filtered through the rustdoc passes.
    pub(crate) external_traits: Rc<RefCell<FxHashMap<DefId, TraitWithExtraInfo>>>,
}

impl Crate {
    pub(crate) fn name(&self, tcx: TyCtxt<'_>) -> Symbol {
        ExternalCrate::LOCAL.name(tcx)
    }

    pub(crate) fn src(&self, tcx: TyCtxt<'_>) -> FileName {
        ExternalCrate::LOCAL.src(tcx)
    }
}

/// This struct is used to wrap additional information added by rustdoc on a `trait` item.
#[derive(Clone, Debug)]
pub(crate) struct TraitWithExtraInfo {
    pub(crate) trait_: Trait,
    pub(crate) is_notable: bool,
}

#[derive(Copy, Clone, Debug)]
pub(crate) struct ExternalCrate {
    pub(crate) crate_num: CrateNum,
}

impl ExternalCrate {
    const LOCAL: Self = Self { crate_num: LOCAL_CRATE };

    #[inline]
    pub(crate) fn def_id(&self) -> DefId {
        self.crate_num.as_def_id()
    }

    pub(crate) fn src(&self, tcx: TyCtxt<'_>) -> FileName {
        let krate_span = tcx.def_span(self.def_id());
        tcx.sess.source_map().span_to_filename(krate_span)
    }

    pub(crate) fn name(&self, tcx: TyCtxt<'_>) -> Symbol {
        tcx.crate_name(self.crate_num)
    }

    pub(crate) fn src_root(&self, tcx: TyCtxt<'_>) -> PathBuf {
        match self.src(tcx) {
            FileName::Real(ref p) => match p.local_path_if_available().parent() {
                Some(p) => p.to_path_buf(),
                None => PathBuf::new(),
            },
            _ => PathBuf::new(),
        }
    }

    /// Attempts to find where an external crate is located, given that we're
    /// rendering in to the specified source destination.
    pub(crate) fn location(
        &self,
        extern_url: Option<&str>,
        extern_url_takes_precedence: bool,
        dst: &std::path::Path,
        tcx: TyCtxt<'_>,
    ) -> ExternalLocation {
        use ExternalLocation::*;

        fn to_remote(url: impl ToString) -> ExternalLocation {
            let mut url = url.to_string();
            if !url.ends_with('/') {
                url.push('/');
            }
            Remote(url)
        }

        // See if there's documentation generated into the local directory
        // WARNING: since rustdoc creates these directories as it generates documentation, this check is only accurate before rendering starts.
        // Make sure to call `location()` by that time.
        let local_location = dst.join(self.name(tcx).as_str());
        if local_location.is_dir() {
            return Local;
        }

        if extern_url_takes_precedence {
            if let Some(url) = extern_url {
                return to_remote(url);
            }
        }

        // Failing that, see if there's an attribute specifying where to find this
        // external crate
        let did = self.crate_num.as_def_id();
        tcx.get_attrs(did, sym::doc)
            .flat_map(|attr| attr.meta_item_list().unwrap_or_default())
            .filter(|a| a.has_name(sym::html_root_url))
            .filter_map(|a| a.value_str())
            .map(to_remote)
            .next()
            .or_else(|| extern_url.map(to_remote)) // NOTE: only matters if `extern_url_takes_precedence` is false
            .unwrap_or(Unknown) // Well, at least we tried.
    }

    pub(crate) fn keywords(&self, tcx: TyCtxt<'_>) -> ThinVec<(DefId, Symbol)> {
        let root = self.def_id();

        let as_keyword = |res: Res<!>| {
            if let Res::Def(DefKind::Mod, def_id) = res {
                let mut keyword = None;
                let meta_items = tcx
                    .get_attrs(def_id, sym::doc)
                    .flat_map(|attr| attr.meta_item_list().unwrap_or_default());
                for meta in meta_items {
                    if meta.has_name(sym::keyword) {
                        if let Some(v) = meta.value_str() {
                            keyword = Some(v);
                            break;
                        }
                    }
                }
                return keyword.map(|p| (def_id, p));
            }
            None
        };
        if root.is_local() {
            tcx.hir()
                .root_module()
                .item_ids
                .iter()
                .filter_map(|&id| {
                    let item = tcx.hir().item(id);
                    match item.kind {
                        hir::ItemKind::Mod(_) => {
                            as_keyword(Res::Def(DefKind::Mod, id.def_id.to_def_id()))
                        }
                        hir::ItemKind::Use(path, hir::UseKind::Single)
                            if tcx.visibility(id.def_id).is_public() =>
                        {
                            as_keyword(path.res.expect_non_local())
                                .map(|(_, prim)| (id.def_id.to_def_id(), prim))
                        }
                        _ => None,
                    }
                })
                .collect()
        } else {
            tcx.module_children(root).iter().map(|item| item.res).filter_map(as_keyword).collect()
        }
    }

    pub(crate) fn primitives(&self, tcx: TyCtxt<'_>) -> ThinVec<(DefId, PrimitiveType)> {
        let root = self.def_id();

        // Collect all inner modules which are tagged as implementations of
        // primitives.
        //
        // Note that this loop only searches the top-level items of the crate,
        // and this is intentional. If we were to search the entire crate for an
        // item tagged with `#[doc(primitive)]` then we would also have to
        // search the entirety of external modules for items tagged
        // `#[doc(primitive)]`, which is a pretty inefficient process (decoding
        // all that metadata unconditionally).
        //
        // In order to keep the metadata load under control, the
        // `#[doc(primitive)]` feature is explicitly designed to only allow the
        // primitive tags to show up as the top level items in a crate.
        //
        // Also note that this does not attempt to deal with modules tagged
        // duplicately for the same primitive. This is handled later on when
        // rendering by delegating everything to a hash map.
        let as_primitive = |res: Res<!>| {
            if let Res::Def(DefKind::Mod, def_id) = res {
                let mut prim = None;
                let meta_items = tcx
                    .get_attrs(def_id, sym::doc)
                    .flat_map(|attr| attr.meta_item_list().unwrap_or_default());
                for meta in meta_items {
                    if let Some(v) = meta.value_str() {
                        if meta.has_name(sym::primitive) {
                            prim = PrimitiveType::from_symbol(v);
                            if prim.is_some() {
                                break;
                            }
                            // FIXME: should warn on unknown primitives?
                        }
                    }
                }
                return prim.map(|p| (def_id, p));
            }
            None
        };

        if root.is_local() {
            tcx.hir()
                .root_module()
                .item_ids
                .iter()
                .filter_map(|&id| {
                    let item = tcx.hir().item(id);
                    match item.kind {
                        hir::ItemKind::Mod(_) => {
                            as_primitive(Res::Def(DefKind::Mod, id.def_id.to_def_id()))
                        }
                        hir::ItemKind::Use(path, hir::UseKind::Single)
                            if tcx.visibility(id.def_id).is_public() =>
                        {
                            as_primitive(path.res.expect_non_local()).map(|(_, prim)| {
                                // Pretend the primitive is local.
                                (id.def_id.to_def_id(), prim)
                            })
                        }
                        _ => None,
                    }
                })
                .collect()
        } else {
            tcx.module_children(root).iter().map(|item| item.res).filter_map(as_primitive).collect()
        }
    }
}

/// Indicates where an external crate can be found.
#[derive(Debug)]
pub(crate) enum ExternalLocation {
    /// Remote URL root of the external crate
    Remote(String),
    /// This external crate can be found in the local doc/ folder
    Local,
    /// The external crate could not be found.
    Unknown,
}

/// Anything with a source location and set of attributes and, optionally, a
/// name. That is, anything that can be documented. This doesn't correspond
/// directly to the AST's concept of an item; it's a strict superset.
#[derive(Clone)]
pub(crate) struct Item {
    /// The name of this item.
    /// Optional because not every item has a name, e.g. impls.
    pub(crate) name: Option<Symbol>,
    pub(crate) attrs: Box<Attributes>,
    pub(crate) visibility: Visibility,
    /// Information about this item that is specific to what kind of item it is.
    /// E.g., struct vs enum vs function.
    pub(crate) kind: Box<ItemKind>,
    pub(crate) item_id: ItemId,

    pub(crate) cfg: Option<Arc<Cfg>>,
}

/// NOTE: this does NOT unconditionally print every item, to avoid thousands of lines of logs.
/// If you want to see the debug output for attributes and the `kind` as well, use `{:#?}` instead of `{:?}`.
impl fmt::Debug for Item {
    fn fmt(&self, f: &mut fmt::Formatter<'_>) -> fmt::Result {
        let alternate = f.alternate();
        // hand-picked fields that don't bloat the logs too much
        let mut fmt = f.debug_struct("Item");
        fmt.field("name", &self.name)
            .field("visibility", &self.visibility)
            .field("item_id", &self.item_id);
        // allow printing the full item if someone really wants to
        if alternate {
            fmt.field("attrs", &self.attrs).field("kind", &self.kind).field("cfg", &self.cfg);
        } else {
            fmt.field("kind", &self.type_());
            fmt.field("docs", &self.doc_value());
        }
        fmt.finish()
    }
}

pub(crate) fn rustc_span(def_id: DefId, tcx: TyCtxt<'_>) -> Span {
    Span::new(def_id.as_local().map_or_else(
        || tcx.def_span(def_id),
        |local| {
            let hir = tcx.hir();
            hir.span_with_body(hir.local_def_id_to_hir_id(local))
        },
    ))
}

impl Item {
    pub(crate) fn stability<'tcx>(&self, tcx: TyCtxt<'tcx>) -> Option<Stability> {
        self.item_id.as_def_id().and_then(|did| tcx.lookup_stability(did))
    }

    pub(crate) fn const_stability<'tcx>(&self, tcx: TyCtxt<'tcx>) -> Option<ConstStability> {
        self.item_id.as_def_id().and_then(|did| tcx.lookup_const_stability(did))
    }

    pub(crate) fn deprecation(&self, tcx: TyCtxt<'_>) -> Option<Deprecation> {
        self.item_id.as_def_id().and_then(|did| tcx.lookup_deprecation(did))
    }

    pub(crate) fn inner_docs(&self, tcx: TyCtxt<'_>) -> bool {
        self.item_id
            .as_def_id()
            .map(|did| tcx.get_attrs_unchecked(did).inner_docs())
            .unwrap_or(false)
    }

    pub(crate) fn span(&self, tcx: TyCtxt<'_>) -> Option<Span> {
        let kind = match &*self.kind {
            ItemKind::StrippedItem(k) => k,
            _ => &*self.kind,
        };
        match kind {
            ItemKind::ModuleItem(Module { span, .. }) => Some(*span),
            ItemKind::ImplItem(box Impl { kind: ImplKind::Auto, .. }) => None,
            ItemKind::ImplItem(box Impl { kind: ImplKind::Blanket(_), .. }) => {
                if let ItemId::Blanket { impl_id, .. } = self.item_id {
                    Some(rustc_span(impl_id, tcx))
                } else {
                    panic!("blanket impl item has non-blanket ID")
                }
            }
            _ => self.item_id.as_def_id().map(|did| rustc_span(did, tcx)),
        }
    }

    pub(crate) fn attr_span(&self, tcx: TyCtxt<'_>) -> rustc_span::Span {
        crate::passes::span_of_attrs(&self.attrs)
            .unwrap_or_else(|| self.span(tcx).map_or(rustc_span::DUMMY_SP, |span| span.inner()))
    }

    /// Finds the `doc` attribute as a NameValue and returns the corresponding
    /// value found.
    pub(crate) fn doc_value(&self) -> Option<String> {
        self.attrs.doc_value()
    }

    /// Convenience wrapper around [`Self::from_def_id_and_parts`] which converts
    /// `hir_id` to a [`DefId`]
    pub(crate) fn from_hir_id_and_parts(
        hir_id: hir::HirId,
        name: Option<Symbol>,
        kind: ItemKind,
        cx: &mut DocContext<'_>,
    ) -> Item {
        Item::from_def_id_and_parts(cx.tcx.hir().local_def_id(hir_id).to_def_id(), name, kind, cx)
    }

    pub(crate) fn from_def_id_and_parts(
        def_id: DefId,
        name: Option<Symbol>,
        kind: ItemKind,
        cx: &mut DocContext<'_>,
    ) -> Item {
        let ast_attrs = cx.tcx.get_attrs_unchecked(def_id);

        Self::from_def_id_and_attrs_and_parts(
            def_id,
            name,
            kind,
            Box::new(Attributes::from_ast(ast_attrs)),
            cx,
            ast_attrs.cfg(cx.tcx, &cx.cache.hidden_cfg),
        )
    }

    pub(crate) fn from_def_id_and_attrs_and_parts(
        def_id: DefId,
        name: Option<Symbol>,
        kind: ItemKind,
        attrs: Box<Attributes>,
        cx: &mut DocContext<'_>,
        cfg: Option<Arc<Cfg>>,
    ) -> Item {
        trace!("name={:?}, def_id={:?} cfg={:?}", name, def_id, cfg);

        // Primitives and Keywords are written in the source code as private modules.
        // The modules need to be private so that nobody actually uses them, but the
        // keywords and primitives that they are documenting are public.
        let visibility = if matches!(&kind, ItemKind::KeywordItem | ItemKind::PrimitiveItem(..)) {
            Visibility::Public
        } else {
            clean_visibility(cx.tcx.visibility(def_id))
        };

        Item { item_id: def_id.into(), kind: Box::new(kind), name, attrs, visibility, cfg }
    }

    /// Finds all `doc` attributes as NameValues and returns their corresponding values, joined
    /// with newlines.
    pub(crate) fn collapsed_doc_value(&self) -> Option<String> {
        self.attrs.collapsed_doc_value()
    }

    pub(crate) fn links(&self, cx: &Context<'_>) -> Vec<RenderedLink> {
        use crate::html::format::href;

        cx.cache()
            .intra_doc_links
            .get(&self.item_id)
            .map_or(&[][..], |v| v.as_slice())
            .iter()
            .filter_map(|ItemLink { link: s, link_text, page_id: did, ref fragment }| {
                debug!(?did);
                if let Ok((mut href, ..)) = href(*did, cx) {
                    debug!(?href);
                    if let Some(ref fragment) = *fragment {
                        fragment.render(&mut href, cx.tcx())
                    }
                    Some(RenderedLink {
                        original_text: s.clone(),
                        new_text: link_text.clone(),
                        href,
                    })
                } else {
                    None
                }
            })
            .collect()
    }

    /// Find a list of all link names, without finding their href.
    ///
    /// This is used for generating summary text, which does not include
    /// the link text, but does need to know which `[]`-bracketed names
    /// are actually links.
    pub(crate) fn link_names(&self, cache: &Cache) -> Vec<RenderedLink> {
        cache
            .intra_doc_links
            .get(&self.item_id)
            .map_or(&[][..], |v| v.as_slice())
            .iter()
            .map(|ItemLink { link: s, link_text, .. }| RenderedLink {
                original_text: s.clone(),
                new_text: link_text.clone(),
                href: String::new(),
            })
            .collect()
    }

    pub(crate) fn is_crate(&self) -> bool {
        self.is_mod() && self.item_id.as_def_id().map_or(false, |did| did.is_crate_root())
    }
    pub(crate) fn is_mod(&self) -> bool {
        self.type_() == ItemType::Module
    }
    pub(crate) fn is_trait(&self) -> bool {
        self.type_() == ItemType::Trait
    }
    pub(crate) fn is_struct(&self) -> bool {
        self.type_() == ItemType::Struct
    }
    pub(crate) fn is_enum(&self) -> bool {
        self.type_() == ItemType::Enum
    }
    pub(crate) fn is_variant(&self) -> bool {
        self.type_() == ItemType::Variant
    }
    pub(crate) fn is_associated_type(&self) -> bool {
        matches!(&*self.kind, AssocTypeItem(..) | StrippedItem(box AssocTypeItem(..)))
    }
    pub(crate) fn is_ty_associated_type(&self) -> bool {
        matches!(&*self.kind, TyAssocTypeItem(..) | StrippedItem(box TyAssocTypeItem(..)))
    }
    pub(crate) fn is_associated_const(&self) -> bool {
        matches!(&*self.kind, AssocConstItem(..) | StrippedItem(box AssocConstItem(..)))
    }
    pub(crate) fn is_ty_associated_const(&self) -> bool {
        matches!(&*self.kind, TyAssocConstItem(..) | StrippedItem(box TyAssocConstItem(..)))
    }
    pub(crate) fn is_method(&self) -> bool {
        self.type_() == ItemType::Method
    }
    pub(crate) fn is_ty_method(&self) -> bool {
        self.type_() == ItemType::TyMethod
    }
    pub(crate) fn is_typedef(&self) -> bool {
        self.type_() == ItemType::Typedef
    }
    pub(crate) fn is_primitive(&self) -> bool {
        self.type_() == ItemType::Primitive
    }
    pub(crate) fn is_union(&self) -> bool {
        self.type_() == ItemType::Union
    }
    pub(crate) fn is_import(&self) -> bool {
        self.type_() == ItemType::Import
    }
    pub(crate) fn is_extern_crate(&self) -> bool {
        self.type_() == ItemType::ExternCrate
    }
    pub(crate) fn is_keyword(&self) -> bool {
        self.type_() == ItemType::Keyword
    }
    pub(crate) fn is_stripped(&self) -> bool {
        match *self.kind {
            StrippedItem(..) => true,
            ImportItem(ref i) => !i.should_be_displayed,
            _ => false,
        }
    }
    pub(crate) fn has_stripped_entries(&self) -> Option<bool> {
        match *self.kind {
            StructItem(ref struct_) => Some(struct_.has_stripped_entries()),
            UnionItem(ref union_) => Some(union_.has_stripped_entries()),
            EnumItem(ref enum_) => Some(enum_.has_stripped_entries()),
            VariantItem(ref v) => v.has_stripped_entries(),
            _ => None,
        }
    }

    pub(crate) fn stability_class(&self, tcx: TyCtxt<'_>) -> Option<String> {
        self.stability(tcx).as_ref().and_then(|s| {
            let mut classes = Vec::with_capacity(2);

            if s.is_unstable() {
                classes.push("unstable");
            }

            // FIXME: what about non-staged API items that are deprecated?
            if self.deprecation(tcx).is_some() {
                classes.push("deprecated");
            }

            if !classes.is_empty() { Some(classes.join(" ")) } else { None }
        })
    }

    pub(crate) fn stable_since(&self, tcx: TyCtxt<'_>) -> Option<Symbol> {
        match self.stability(tcx)?.level {
            StabilityLevel::Stable { since, .. } => Some(since),
            StabilityLevel::Unstable { .. } => None,
        }
    }

    pub(crate) fn const_stable_since(&self, tcx: TyCtxt<'_>) -> Option<Symbol> {
        match self.const_stability(tcx)?.level {
            StabilityLevel::Stable { since, .. } => Some(since),
            StabilityLevel::Unstable { .. } => None,
        }
    }

    pub(crate) fn is_non_exhaustive(&self) -> bool {
        self.attrs.other_attrs.iter().any(|a| a.has_name(sym::non_exhaustive))
    }

    /// Returns a documentation-level item type from the item.
    pub(crate) fn type_(&self) -> ItemType {
        ItemType::from(self)
    }

    pub(crate) fn is_default(&self) -> bool {
        match *self.kind {
            ItemKind::MethodItem(_, Some(defaultness)) => {
                defaultness.has_value() && !defaultness.is_final()
            }
            _ => false,
        }
    }

    /// Returns a `FnHeader` if `self` is a function item, otherwise returns `None`.
    pub(crate) fn fn_header(&self, tcx: TyCtxt<'_>) -> Option<hir::FnHeader> {
        fn build_fn_header(
            def_id: DefId,
            tcx: TyCtxt<'_>,
            asyncness: hir::IsAsync,
        ) -> hir::FnHeader {
            let sig = tcx.fn_sig(def_id);
            let constness =
                if tcx.is_const_fn(def_id) && is_unstable_const_fn(tcx, def_id).is_none() {
                    hir::Constness::Const
                } else {
                    hir::Constness::NotConst
                };
            hir::FnHeader { unsafety: sig.unsafety(), abi: sig.abi(), constness, asyncness }
        }
        let header = match *self.kind {
            ItemKind::ForeignFunctionItem(_) => {
                let abi = tcx.fn_sig(self.item_id.as_def_id().unwrap()).abi();
                hir::FnHeader {
                    unsafety: if abi == Abi::RustIntrinsic {
                        intrinsic_operation_unsafety(self.name.unwrap())
                    } else {
                        hir::Unsafety::Unsafe
                    },
                    abi,
                    constness: hir::Constness::NotConst,
                    asyncness: hir::IsAsync::NotAsync,
                }
            }
            ItemKind::FunctionItem(_) | ItemKind::MethodItem(_, _) => {
                let def_id = self.item_id.as_def_id().unwrap();
                build_fn_header(def_id, tcx, tcx.asyncness(def_id))
            }
            ItemKind::TyMethodItem(_) => {
                build_fn_header(self.item_id.as_def_id().unwrap(), tcx, hir::IsAsync::NotAsync)
            }
            _ => return None,
        };
        Some(header)
    }
}

#[derive(Clone, Debug)]
pub(crate) enum ItemKind {
    ExternCrateItem {
        /// The crate's name, *not* the name it's imported as.
        src: Option<Symbol>,
    },
    ImportItem(Import),
    StructItem(Struct),
    UnionItem(Union),
    EnumItem(Enum),
    FunctionItem(Box<Function>),
    ModuleItem(Module),
    TypedefItem(Box<Typedef>),
    OpaqueTyItem(OpaqueTy),
    StaticItem(Static),
    ConstantItem(Constant),
    TraitItem(Box<Trait>),
    TraitAliasItem(TraitAlias),
    ImplItem(Box<Impl>),
    /// A required method in a trait declaration meaning it's only a function signature.
    TyMethodItem(Box<Function>),
    /// A method in a trait impl or a provided method in a trait declaration.
    ///
    /// Compared to [TyMethodItem], it also contains a method body.
    MethodItem(Box<Function>, Option<hir::Defaultness>),
    StructFieldItem(Type),
    VariantItem(Variant),
    /// `fn`s from an extern block
    ForeignFunctionItem(Box<Function>),
    /// `static`s from an extern block
    ForeignStaticItem(Static),
    /// `type`s from an extern block
    ForeignTypeItem,
    MacroItem(Macro),
    ProcMacroItem(ProcMacro),
    PrimitiveItem(PrimitiveType),
    /// A required associated constant in a trait declaration.
    TyAssocConstItem(Type),
    /// An associated associated constant in a trait impl or a provided one in a trait declaration.
    AssocConstItem(Type, ConstantKind),
    /// A required associated type in a trait declaration.
    ///
    /// The bounds may be non-empty if there is a `where` clause.
    TyAssocTypeItem(Box<Generics>, Vec<GenericBound>),
    /// An associated type in a trait impl or a provided one in a trait declaration.
    AssocTypeItem(Box<Typedef>, Vec<GenericBound>),
    /// An item that has been stripped by a rustdoc pass
    StrippedItem(Box<ItemKind>),
    KeywordItem,
}

impl ItemKind {
    /// Some items contain others such as structs (for their fields) and Enums
    /// (for their variants). This method returns those contained items.
    pub(crate) fn inner_items(&self) -> impl Iterator<Item = &Item> {
        match self {
            StructItem(s) => s.fields.iter(),
            UnionItem(u) => u.fields.iter(),
            VariantItem(Variant::Struct(v)) => v.fields.iter(),
            VariantItem(Variant::Tuple(v)) => v.iter(),
            EnumItem(e) => e.variants.iter(),
            TraitItem(t) => t.items.iter(),
            ImplItem(i) => i.items.iter(),
            ModuleItem(m) => m.items.iter(),
            ExternCrateItem { .. }
            | ImportItem(_)
            | FunctionItem(_)
            | TypedefItem(_)
            | OpaqueTyItem(_)
            | StaticItem(_)
            | ConstantItem(_)
            | TraitAliasItem(_)
            | TyMethodItem(_)
            | MethodItem(_, _)
            | StructFieldItem(_)
            | VariantItem(_)
            | ForeignFunctionItem(_)
            | ForeignStaticItem(_)
            | ForeignTypeItem
            | MacroItem(_)
            | ProcMacroItem(_)
            | PrimitiveItem(_)
            | TyAssocConstItem(_)
            | AssocConstItem(_, _)
            | TyAssocTypeItem(..)
            | AssocTypeItem(..)
            | StrippedItem(_)
            | KeywordItem => [].iter(),
        }
    }

    /// Returns `true` if this item does not appear inside an impl block.
    pub(crate) fn is_non_assoc(&self) -> bool {
        matches!(
            self,
            StructItem(_)
                | UnionItem(_)
                | EnumItem(_)
                | TraitItem(_)
                | ModuleItem(_)
                | ExternCrateItem { .. }
                | FunctionItem(_)
                | TypedefItem(_)
                | OpaqueTyItem(_)
                | StaticItem(_)
                | ConstantItem(_)
                | TraitAliasItem(_)
                | ForeignFunctionItem(_)
                | ForeignStaticItem(_)
                | ForeignTypeItem
                | MacroItem(_)
                | ProcMacroItem(_)
                | PrimitiveItem(_)
        )
    }
}

#[derive(Clone, Debug)]
pub(crate) struct Module {
    pub(crate) items: Vec<Item>,
    pub(crate) span: Span,
}

pub(crate) trait AttributesExt {
    type AttributeIterator<'a>: Iterator<Item = ast::NestedMetaItem>
    where
        Self: 'a;

    fn lists<'a>(&'a self, name: Symbol) -> Self::AttributeIterator<'a>;

    fn span(&self) -> Option<rustc_span::Span>;

    fn inner_docs(&self) -> bool;

    fn cfg(&self, tcx: TyCtxt<'_>, hidden_cfg: &FxHashSet<Cfg>) -> Option<Arc<Cfg>>;
}

impl AttributesExt for [ast::Attribute] {
    type AttributeIterator<'a> = impl Iterator<Item = ast::NestedMetaItem> + 'a;

    fn lists<'a>(&'a self, name: Symbol) -> Self::AttributeIterator<'a> {
        self.iter()
            .filter(move |attr| attr.has_name(name))
            .filter_map(ast::Attribute::meta_item_list)
            .flatten()
    }

    /// Return the span of the first doc-comment, if it exists.
    fn span(&self) -> Option<rustc_span::Span> {
        self.iter().find(|attr| attr.doc_str().is_some()).map(|attr| attr.span)
    }

    /// Returns whether the first doc-comment is an inner attribute.
    ///
    //// If there are no doc-comments, return true.
    /// FIXME(#78591): Support both inner and outer attributes on the same item.
    fn inner_docs(&self) -> bool {
        self.iter().find(|a| a.doc_str().is_some()).map_or(true, |a| a.style == AttrStyle::Inner)
    }

    fn cfg(&self, tcx: TyCtxt<'_>, hidden_cfg: &FxHashSet<Cfg>) -> Option<Arc<Cfg>> {
        let sess = tcx.sess;
        let doc_cfg_active = tcx.features().doc_cfg;
        let doc_auto_cfg_active = tcx.features().doc_auto_cfg;

        fn single<T: IntoIterator>(it: T) -> Option<T::Item> {
            let mut iter = it.into_iter();
            let item = iter.next()?;
            if iter.next().is_some() {
                return None;
            }
            Some(item)
        }

        let mut cfg = if doc_cfg_active || doc_auto_cfg_active {
            let mut doc_cfg = self
                .iter()
                .filter(|attr| attr.has_name(sym::doc))
                .flat_map(|attr| attr.meta_item_list().unwrap_or_default())
                .filter(|attr| attr.has_name(sym::cfg))
                .peekable();
            if doc_cfg.peek().is_some() && doc_cfg_active {
                doc_cfg
                    .filter_map(|attr| Cfg::parse(attr.meta_item()?).ok())
                    .fold(Cfg::True, |cfg, new_cfg| cfg & new_cfg)
            } else if doc_auto_cfg_active {
                self.iter()
                    .filter(|attr| attr.has_name(sym::cfg))
                    .filter_map(|attr| single(attr.meta_item_list()?))
                    .filter_map(|attr| {
                        Cfg::parse_without(attr.meta_item()?, hidden_cfg).ok().flatten()
                    })
                    .fold(Cfg::True, |cfg, new_cfg| cfg & new_cfg)
            } else {
                Cfg::True
            }
        } else {
            Cfg::True
        };

        for attr in self.iter() {
            // #[doc]
            if attr.doc_str().is_none() && attr.has_name(sym::doc) {
                // #[doc(...)]
                if let Some(list) = attr.meta().as_ref().and_then(|mi| mi.meta_item_list()) {
                    for item in list {
                        // #[doc(hidden)]
                        if !item.has_name(sym::cfg) {
                            continue;
                        }
                        // #[doc(cfg(...))]
                        if let Some(cfg_mi) = item
                            .meta_item()
                            .and_then(|item| rustc_expand::config::parse_cfg(item, sess))
                        {
                            match Cfg::parse(cfg_mi) {
                                Ok(new_cfg) => cfg &= new_cfg,
                                Err(e) => {
                                    sess.span_err(e.span, e.msg);
                                }
                            }
                        }
                    }
                }
            }
        }

        // treat #[target_feature(enable = "feat")] attributes as if they were
        // #[doc(cfg(target_feature = "feat"))] attributes as well
        for attr in self.lists(sym::target_feature) {
            if attr.has_name(sym::enable) {
                if let Some(feat) = attr.value_str() {
                    let meta = attr::mk_name_value_item_str(
                        Ident::with_dummy_span(sym::target_feature),
                        feat,
                        DUMMY_SP,
                    );
                    if let Ok(feat_cfg) = Cfg::parse(&meta) {
                        cfg &= feat_cfg;
                    }
                }
            }
        }

        if cfg == Cfg::True { None } else { Some(Arc::new(cfg)) }
    }
}

pub(crate) trait NestedAttributesExt {
    /// Returns `true` if the attribute list contains a specific `word`
    fn has_word(self, word: Symbol) -> bool
    where
        Self: std::marker::Sized,
    {
        <Self as NestedAttributesExt>::get_word_attr(self, word).is_some()
    }

    /// Returns `Some(attr)` if the attribute list contains 'attr'
    /// corresponding to a specific `word`
    fn get_word_attr(self, word: Symbol) -> Option<ast::NestedMetaItem>;
}

impl<I: Iterator<Item = ast::NestedMetaItem>> NestedAttributesExt for I {
    fn get_word_attr(mut self, word: Symbol) -> Option<ast::NestedMetaItem> {
        self.find(|attr| attr.is_word() && attr.has_name(word))
    }
}

/// A portion of documentation, extracted from a `#[doc]` attribute.
///
/// Each variant contains the line number within the complete doc-comment where the fragment
/// starts, as well as the Span where the corresponding doc comment or attribute is located.
///
/// Included files are kept separate from inline doc comments so that proper line-number
/// information can be given when a doctest fails. Sugared doc comments and "raw" doc comments are
/// kept separate because of issue #42760.
#[derive(Clone, PartialEq, Eq, Debug)]
pub(crate) struct DocFragment {
    pub(crate) span: rustc_span::Span,
    /// The module this doc-comment came from.
    ///
    /// This allows distinguishing between the original documentation and a pub re-export.
    /// If it is `None`, the item was not re-exported.
    pub(crate) parent_module: Option<DefId>,
    pub(crate) doc: Symbol,
    pub(crate) kind: DocFragmentKind,
    pub(crate) indent: usize,
}

#[derive(Clone, Copy, PartialEq, Eq, Debug)]
pub(crate) enum DocFragmentKind {
    /// A doc fragment created from a `///` or `//!` doc comment.
    SugaredDoc,
    /// A doc fragment created from a "raw" `#[doc=""]` attribute.
    RawDoc,
}

/// The goal of this function is to apply the `DocFragment` transformation that is required when
/// transforming into the final Markdown, which is applying the computed indent to each line in
/// each doc fragment (a `DocFragment` can contain multiple lines in case of `#[doc = ""]`).
///
/// Note: remove the trailing newline where appropriate
fn add_doc_fragment(out: &mut String, frag: &DocFragment) {
    let s = frag.doc.as_str();
    let mut iter = s.lines();
    if s.is_empty() {
        out.push('\n');
        return;
    }
    while let Some(line) = iter.next() {
        if line.chars().any(|c| !c.is_whitespace()) {
            assert!(line.len() >= frag.indent);
            out.push_str(&line[frag.indent..]);
        } else {
            out.push_str(line);
        }
        out.push('\n');
    }
}

/// Collapse a collection of [`DocFragment`]s into one string,
/// handling indentation and newlines as needed.
pub(crate) fn collapse_doc_fragments(doc_strings: &[DocFragment]) -> String {
    let mut acc = String::new();
    for frag in doc_strings {
        add_doc_fragment(&mut acc, frag);
    }
    acc.pop();
    acc
}

/// Removes excess indentation on comments in order for the Markdown
/// to be parsed correctly. This is necessary because the convention for
/// writing documentation is to provide a space between the /// or //! marker
/// and the doc text, but Markdown is whitespace-sensitive. For example,
/// a block of text with four-space indentation is parsed as a code block,
/// so if we didn't unindent comments, these list items
///
/// /// A list:
/// ///
/// ///    - Foo
/// ///    - Bar
///
/// would be parsed as if they were in a code block, which is likely not what the user intended.
fn unindent_doc_fragments(docs: &mut Vec<DocFragment>) {
    // `add` is used in case the most common sugared doc syntax is used ("/// "). The other
    // fragments kind's lines are never starting with a whitespace unless they are using some
    // markdown formatting requiring it. Therefore, if the doc block have a mix between the two,
    // we need to take into account the fact that the minimum indent minus one (to take this
    // whitespace into account).
    //
    // For example:
    //
    // /// hello!
    // #[doc = "another"]
    //
    // In this case, you want "hello! another" and not "hello!  another".
    let add = if docs.windows(2).any(|arr| arr[0].kind != arr[1].kind)
        && docs.iter().any(|d| d.kind == DocFragmentKind::SugaredDoc)
    {
        // In case we have a mix of sugared doc comments and "raw" ones, we want the sugared one to
        // "decide" how much the minimum indent will be.
        1
    } else {
        0
    };

    // `min_indent` is used to know how much whitespaces from the start of each lines must be
    // removed. Example:
    //
    // ///     hello!
    // #[doc = "another"]
    //
    // In here, the `min_indent` is 1 (because non-sugared fragment are always counted with minimum
    // 1 whitespace), meaning that "hello!" will be considered a codeblock because it starts with 4
    // (5 - 1) whitespaces.
    let Some(min_indent) = docs
        .iter()
        .map(|fragment| {
            fragment.doc.as_str().lines().fold(usize::MAX, |min_indent, line| {
                if line.chars().all(|c| c.is_whitespace()) {
                    min_indent
                } else {
                    // Compare against either space or tab, ignoring whether they are
                    // mixed or not.
                    let whitespace = line.chars().take_while(|c| *c == ' ' || *c == '\t').count();
                    cmp::min(min_indent, whitespace)
                        + if fragment.kind == DocFragmentKind::SugaredDoc { 0 } else { add }
                }
            })
        })
        .min()
    else {
        return;
    };

    for fragment in docs {
        if fragment.doc == kw::Empty {
            continue;
        }

        let min_indent = if fragment.kind != DocFragmentKind::SugaredDoc && min_indent > 0 {
            min_indent - add
        } else {
            min_indent
        };

        fragment.indent = min_indent;
    }
}

/// A link that has not yet been rendered.
///
/// This link will be turned into a rendered link by [`Item::links`].
#[derive(Clone, Debug, PartialEq, Eq)]
pub(crate) struct ItemLink {
    /// The original link written in the markdown
    pub(crate) link: String,
    /// The link text displayed in the HTML.
    ///
    /// This may not be the same as `link` if there was a disambiguator
    /// in an intra-doc link (e.g. \[`fn@f`\])
    pub(crate) link_text: String,
    /// The `DefId` of the Item whose **HTML Page** contains the item being
    /// linked to. This will be different to `item_id` on item's that don't
    /// have their own page, such as struct fields and enum variants.
    pub(crate) page_id: DefId,
    /// The url fragment to append to the link
    pub(crate) fragment: Option<UrlFragment>,
}

pub struct RenderedLink {
    /// The text the link was original written as.
    ///
    /// This could potentially include disambiguators and backticks.
    pub(crate) original_text: String,
    /// The text to display in the HTML
    pub(crate) new_text: String,
    /// The URL to put in the `href`
    pub(crate) href: String,
}

/// The attributes on an [`Item`], including attributes like `#[derive(...)]` and `#[inline]`,
/// as well as doc comments.
#[derive(Clone, Debug, Default)]
pub(crate) struct Attributes {
    pub(crate) doc_strings: Vec<DocFragment>,
    pub(crate) other_attrs: ast::AttrVec,
}

impl Attributes {
    pub(crate) fn lists(&self, name: Symbol) -> impl Iterator<Item = ast::NestedMetaItem> + '_ {
        self.other_attrs.lists(name)
    }

    pub(crate) fn has_doc_flag(&self, flag: Symbol) -> bool {
        for attr in &self.other_attrs {
            if !attr.has_name(sym::doc) {
                continue;
            }

            if let Some(items) = attr.meta_item_list() {
                if items.iter().filter_map(|i| i.meta_item()).any(|it| it.has_name(flag)) {
                    return true;
                }
            }
        }

        false
    }

    pub(crate) fn from_ast(attrs: &[ast::Attribute]) -> Attributes {
        Attributes::from_ast_iter(attrs.iter().map(|attr| (attr, None)), false)
    }

    pub(crate) fn from_ast_with_additional(
        attrs: &[ast::Attribute],
        (additional_attrs, def_id): (&[ast::Attribute], DefId),
    ) -> Attributes {
        // Additional documentation should be shown before the original documentation.
        let attrs1 = additional_attrs.iter().map(|attr| (attr, Some(def_id)));
        let attrs2 = attrs.iter().map(|attr| (attr, None));
        Attributes::from_ast_iter(attrs1.chain(attrs2), false)
    }

    pub(crate) fn from_ast_iter<'a>(
        attrs: impl Iterator<Item = (&'a ast::Attribute, Option<DefId>)>,
        doc_only: bool,
    ) -> Attributes {
        let mut doc_strings = Vec::new();
        let mut other_attrs = ast::AttrVec::new();
        for (attr, parent_module) in attrs {
            if let Some((doc_str, comment_kind)) = attr.doc_str_and_comment_kind() {
                trace!("got doc_str={doc_str:?}");
                let doc = beautify_doc_string(doc_str, comment_kind);
                let kind = if attr.is_doc_comment() {
                    DocFragmentKind::SugaredDoc
                } else {
                    DocFragmentKind::RawDoc
                };
                let fragment = DocFragment { span: attr.span, doc, kind, parent_module, indent: 0 };
                doc_strings.push(fragment);
            } else if !doc_only {
                other_attrs.push(attr.clone());
            }
        }

        unindent_doc_fragments(&mut doc_strings);

        Attributes { doc_strings, other_attrs }
    }

    /// Finds the `doc` attribute as a NameValue and returns the corresponding
    /// value found.
    pub(crate) fn doc_value(&self) -> Option<String> {
        let mut iter = self.doc_strings.iter();

        let ori = iter.next()?;
        let mut out = String::new();
        add_doc_fragment(&mut out, ori);
        for new_frag in iter {
            add_doc_fragment(&mut out, new_frag);
        }
        out.pop();
        if out.is_empty() { None } else { Some(out) }
    }

    /// Return the doc-comments on this item, grouped by the module they came from.
    /// The module can be different if this is a re-export with added documentation.
    ///
    /// The last newline is not trimmed so the produced strings are reusable between
    /// early and late doc link resolution regardless of their position.
    pub(crate) fn prepare_to_doc_link_resolution(&self) -> FxHashMap<Option<DefId>, String> {
        let mut res = FxHashMap::default();
        for fragment in &self.doc_strings {
            let out_str = res.entry(fragment.parent_module).or_default();
            add_doc_fragment(out_str, fragment);
        }
        res
    }

    /// Finds all `doc` attributes as NameValues and returns their corresponding values, joined
    /// with newlines.
    pub(crate) fn collapsed_doc_value(&self) -> Option<String> {
        if self.doc_strings.is_empty() {
            None
        } else {
            Some(collapse_doc_fragments(&self.doc_strings))
        }
    }

    pub(crate) fn get_doc_aliases(&self) -> Box<[Symbol]> {
        let mut aliases = FxHashSet::default();

        for attr in self.other_attrs.lists(sym::doc).filter(|a| a.has_name(sym::alias)) {
            if let Some(values) = attr.meta_item_list() {
                for l in values {
                    match l.literal().unwrap().kind {
                        ast::LitKind::Str(s, _) => {
                            aliases.insert(s);
                        }
                        _ => unreachable!(),
                    }
                }
            } else {
                aliases.insert(attr.value_str().unwrap());
            }
        }
        aliases.into_iter().collect::<Vec<_>>().into()
    }
}

impl PartialEq for Attributes {
    fn eq(&self, rhs: &Self) -> bool {
        self.doc_strings == rhs.doc_strings
            && self
                .other_attrs
                .iter()
                .map(|attr| attr.id)
                .eq(rhs.other_attrs.iter().map(|attr| attr.id))
    }
}

impl Eq for Attributes {}

#[derive(Clone, PartialEq, Eq, Debug, Hash)]
pub(crate) enum GenericBound {
    TraitBound(PolyTrait, hir::TraitBoundModifier),
    Outlives(Lifetime),
}

impl GenericBound {
    pub(crate) fn maybe_sized(cx: &mut DocContext<'_>) -> GenericBound {
        let did = cx.tcx.require_lang_item(LangItem::Sized, None);
        let empty = cx.tcx.intern_substs(&[]);
        let path = external_path(cx, did, false, ThinVec::new(), empty);
        inline::record_extern_fqn(cx, did, ItemType::Trait);
        GenericBound::TraitBound(
            PolyTrait { trait_: path, generic_params: Vec::new() },
            hir::TraitBoundModifier::Maybe,
        )
    }

    pub(crate) fn is_sized_bound(&self, cx: &DocContext<'_>) -> bool {
        use rustc_hir::TraitBoundModifier as TBM;
        if let GenericBound::TraitBound(PolyTrait { ref trait_, .. }, TBM::None) = *self {
            if Some(trait_.def_id()) == cx.tcx.lang_items().sized_trait() {
                return true;
            }
        }
        false
    }

    pub(crate) fn get_poly_trait(&self) -> Option<PolyTrait> {
        if let GenericBound::TraitBound(ref p, _) = *self {
            return Some(p.clone());
        }
        None
    }

    pub(crate) fn get_trait_path(&self) -> Option<Path> {
        if let GenericBound::TraitBound(PolyTrait { ref trait_, .. }, _) = *self {
            Some(trait_.clone())
        } else {
            None
        }
    }
}

#[derive(Clone, PartialEq, Eq, Debug, Hash)]
pub(crate) struct Lifetime(pub Symbol);

impl Lifetime {
    pub(crate) fn statik() -> Lifetime {
        Lifetime(kw::StaticLifetime)
    }

    pub(crate) fn elided() -> Lifetime {
        Lifetime(kw::UnderscoreLifetime)
    }
}

#[derive(Clone, Debug)]
pub(crate) enum WherePredicate {
    BoundPredicate { ty: Type, bounds: Vec<GenericBound>, bound_params: Vec<Lifetime> },
    RegionPredicate { lifetime: Lifetime, bounds: Vec<GenericBound> },
    EqPredicate { lhs: Type, rhs: Term },
}

impl WherePredicate {
    pub(crate) fn get_bounds(&self) -> Option<&[GenericBound]> {
        match *self {
            WherePredicate::BoundPredicate { ref bounds, .. } => Some(bounds),
            WherePredicate::RegionPredicate { ref bounds, .. } => Some(bounds),
            _ => None,
        }
    }
}

#[derive(Clone, PartialEq, Eq, Debug, Hash)]
pub(crate) enum GenericParamDefKind {
    Lifetime { outlives: Vec<Lifetime> },
    Type { did: DefId, bounds: Vec<GenericBound>, default: Option<Box<Type>>, synthetic: bool },
    Const { did: DefId, ty: Box<Type>, default: Option<Box<String>> },
}

impl GenericParamDefKind {
    pub(crate) fn is_type(&self) -> bool {
        matches!(self, GenericParamDefKind::Type { .. })
    }
}

#[derive(Clone, PartialEq, Eq, Debug, Hash)]
pub(crate) struct GenericParamDef {
    pub(crate) name: Symbol,
    pub(crate) kind: GenericParamDefKind,
}

impl GenericParamDef {
    pub(crate) fn is_synthetic_type_param(&self) -> bool {
        match self.kind {
            GenericParamDefKind::Lifetime { .. } | GenericParamDefKind::Const { .. } => false,
            GenericParamDefKind::Type { synthetic, .. } => synthetic,
        }
    }

    pub(crate) fn is_type(&self) -> bool {
        self.kind.is_type()
    }

    pub(crate) fn get_bounds(&self) -> Option<&[GenericBound]> {
        match self.kind {
            GenericParamDefKind::Type { ref bounds, .. } => Some(bounds),
            _ => None,
        }
    }
}

// maybe use a Generic enum and use Vec<Generic>?
#[derive(Clone, Debug, Default)]
pub(crate) struct Generics {
    pub(crate) params: Vec<GenericParamDef>,
    pub(crate) where_predicates: Vec<WherePredicate>,
}

impl Generics {
    pub(crate) fn is_empty(&self) -> bool {
        self.params.is_empty() && self.where_predicates.is_empty()
    }
}

#[derive(Clone, Debug)]
pub(crate) struct Function {
    pub(crate) decl: FnDecl,
    pub(crate) generics: Generics,
}

#[derive(Clone, PartialEq, Eq, Debug, Hash)]
pub(crate) struct FnDecl {
    pub(crate) inputs: Arguments,
    pub(crate) output: FnRetTy,
    pub(crate) c_variadic: bool,
}

impl FnDecl {
    pub(crate) fn self_type(&self) -> Option<SelfTy> {
        self.inputs.values.get(0).and_then(|v| v.to_self())
    }

    /// Returns the sugared return type for an async function.
    ///
    /// For example, if the return type is `impl std::future::Future<Output = i32>`, this function
    /// will return `i32`.
    ///
    /// # Panics
    ///
    /// This function will panic if the return type does not match the expected sugaring for async
    /// functions.
    pub(crate) fn sugared_async_return_type(&self) -> FnRetTy {
        match &self.output {
            FnRetTy::Return(Type::ImplTrait(bounds)) => match &bounds[0] {
                GenericBound::TraitBound(PolyTrait { trait_, .. }, ..) => {
                    let bindings = trait_.bindings().unwrap();
                    let ret_ty = bindings[0].term();
                    let ty = ret_ty.ty().expect("Unexpected constant return term");
                    FnRetTy::Return(ty.clone())
                }
                _ => panic!("unexpected desugaring of async function"),
            },
            _ => panic!("unexpected desugaring of async function"),
        }
    }
}

#[derive(Clone, PartialEq, Eq, Debug, Hash)]
pub(crate) struct Arguments {
    pub(crate) values: Vec<Argument>,
}

#[derive(Clone, PartialEq, Eq, Debug, Hash)]
pub(crate) struct Argument {
    pub(crate) type_: Type,
    pub(crate) name: Symbol,
    /// This field is used to represent "const" arguments from the `rustc_legacy_const_generics`
    /// feature. More information in <https://github.com/rust-lang/rust/issues/83167>.
    pub(crate) is_const: bool,
}

#[derive(Clone, PartialEq, Debug)]
pub(crate) enum SelfTy {
    SelfValue,
    SelfBorrowed(Option<Lifetime>, Mutability),
    SelfExplicit(Type),
}

impl Argument {
    pub(crate) fn to_self(&self) -> Option<SelfTy> {
        if self.name != kw::SelfLower {
            return None;
        }
        if self.type_.is_self_type() {
            return Some(SelfValue);
        }
        match self.type_ {
            BorrowedRef { ref lifetime, mutability, ref type_ } if type_.is_self_type() => {
                Some(SelfBorrowed(lifetime.clone(), mutability))
            }
            _ => Some(SelfExplicit(self.type_.clone())),
        }
    }
}

#[derive(Clone, PartialEq, Eq, Debug, Hash)]
pub(crate) enum FnRetTy {
    Return(Type),
    DefaultReturn,
}

impl FnRetTy {
    pub(crate) fn as_return(&self) -> Option<&Type> {
        match self {
            Return(ret) => Some(ret),
            DefaultReturn => None,
        }
    }
}

#[derive(Clone, Debug)]
pub(crate) struct Trait {
    pub(crate) def_id: DefId,
    pub(crate) items: Vec<Item>,
    pub(crate) generics: Generics,
    pub(crate) bounds: Vec<GenericBound>,
}

impl Trait {
    pub(crate) fn is_auto(&self, tcx: TyCtxt<'_>) -> bool {
        tcx.trait_is_auto(self.def_id)
    }
    pub(crate) fn unsafety(&self, tcx: TyCtxt<'_>) -> hir::Unsafety {
        tcx.trait_def(self.def_id).unsafety
    }
}

#[derive(Clone, Debug)]
pub(crate) struct TraitAlias {
    pub(crate) generics: Generics,
    pub(crate) bounds: Vec<GenericBound>,
}

/// A trait reference, which may have higher ranked lifetimes.
#[derive(Clone, PartialEq, Eq, Debug, Hash)]
pub(crate) struct PolyTrait {
    pub(crate) trait_: Path,
    pub(crate) generic_params: Vec<GenericParamDef>,
}

/// Rustdoc's representation of types, mostly based on the [`hir::Ty`].
#[derive(Clone, PartialEq, Eq, Debug, Hash)]
pub(crate) enum Type {
    /// A named type, which could be a trait.
    ///
    /// This is mostly Rustdoc's version of [`hir::Path`].
    /// It has to be different because Rustdoc's [`PathSegment`] can contain cleaned generics.
    Path { path: Path },
    /// A `dyn Trait` object: `dyn for<'a> Trait<'a> + Send + 'static`
    DynTrait(Vec<PolyTrait>, Option<Lifetime>),
    /// A type parameter.
    Generic(Symbol),
    /// A primitive (aka, builtin) type.
    Primitive(PrimitiveType),
    /// A function pointer: `extern "ABI" fn(...) -> ...`
    BareFunction(Box<BareFunctionDecl>),
    /// A tuple type: `(i32, &str)`.
    Tuple(Vec<Type>),
    /// A slice type (does *not* include the `&`): `[i32]`
    Slice(Box<Type>),
    /// An array type.
    ///
    /// The `String` field is a stringified version of the array's length parameter.
    Array(Box<Type>, String),
    /// A raw pointer type: `*const i32`, `*mut i32`
    RawPointer(Mutability, Box<Type>),
    /// A reference type: `&i32`, `&'a mut Foo`
    BorrowedRef { lifetime: Option<Lifetime>, mutability: Mutability, type_: Box<Type> },

    /// A qualified path to an associated item: `<Type as Trait>::Name`
    QPath(Box<QPathData>),

    /// A type that is inferred: `_`
    Infer,

    /// An `impl Trait`: `impl TraitA + TraitB + ...`
    ImplTrait(Vec<GenericBound>),
}

impl Type {
    /// When comparing types for equality, it can help to ignore `&` wrapping.
    pub(crate) fn without_borrowed_ref(&self) -> &Type {
        let mut result = self;
        while let Type::BorrowedRef { type_, .. } = result {
            result = &*type_;
        }
        result
    }

    /// Check if two types are "potentially the same".
    /// This is different from `Eq`, because it knows that things like
    /// `Placeholder` are possible matches for everything.
    pub(crate) fn is_same(&self, other: &Self, cache: &Cache) -> bool {
        match (self, other) {
            // Recursive cases.
            (Type::Tuple(a), Type::Tuple(b)) => {
                a.len() == b.len() && a.iter().zip(b).all(|(a, b)| a.is_same(b, cache))
            }
            (Type::Slice(a), Type::Slice(b)) => a.is_same(b, cache),
            (Type::Array(a, al), Type::Array(b, bl)) => al == bl && a.is_same(b, cache),
            (Type::RawPointer(mutability, type_), Type::RawPointer(b_mutability, b_type_)) => {
                mutability == b_mutability && type_.is_same(b_type_, cache)
            }
            (
                Type::BorrowedRef { mutability, type_, .. },
                Type::BorrowedRef { mutability: b_mutability, type_: b_type_, .. },
            ) => mutability == b_mutability && type_.is_same(b_type_, cache),
            // Placeholders and generics are equal to all other types.
            (Type::Infer, _) | (_, Type::Infer) => true,
            (Type::Generic(_), _) | (_, Type::Generic(_)) => true,
            // Other cases, such as primitives, just use recursion.
            (a, b) => a
                .def_id(cache)
                .and_then(|a| Some((a, b.def_id(cache)?)))
                .map(|(a, b)| a == b)
                .unwrap_or(false),
        }
    }

    pub(crate) fn primitive_type(&self) -> Option<PrimitiveType> {
        match *self {
            Primitive(p) | BorrowedRef { type_: box Primitive(p), .. } => Some(p),
            Slice(..) | BorrowedRef { type_: box Slice(..), .. } => Some(PrimitiveType::Slice),
            Array(..) | BorrowedRef { type_: box Array(..), .. } => Some(PrimitiveType::Array),
            Tuple(ref tys) => {
                if tys.is_empty() {
                    Some(PrimitiveType::Unit)
                } else {
                    Some(PrimitiveType::Tuple)
                }
            }
            RawPointer(..) => Some(PrimitiveType::RawPointer),
            BareFunction(..) => Some(PrimitiveType::Fn),
            _ => None,
        }
    }

    /// Checks if this is a `T::Name` path for an associated type.
    pub(crate) fn is_assoc_ty(&self) -> bool {
        match self {
            Type::Path { path, .. } => path.is_assoc_ty(),
            _ => false,
        }
    }

    pub(crate) fn is_self_type(&self) -> bool {
        match *self {
            Generic(name) => name == kw::SelfUpper,
            _ => false,
        }
    }

    pub(crate) fn generics(&self) -> Option<Vec<&Type>> {
        match self {
            Type::Path { path, .. } => path.generics(),
            _ => None,
        }
    }

    pub(crate) fn is_full_generic(&self) -> bool {
        matches!(self, Type::Generic(_))
    }

    pub(crate) fn is_impl_trait(&self) -> bool {
        matches!(self, Type::ImplTrait(_))
    }

    pub(crate) fn projection(&self) -> Option<(&Type, DefId, PathSegment)> {
        if let QPath(box QPathData { self_type, trait_, assoc, .. }) = self {
            Some((self_type, trait_.def_id(), assoc.clone()))
        } else {
            None
        }
    }

    fn inner_def_id(&self, cache: Option<&Cache>) -> Option<DefId> {
        let t: PrimitiveType = match *self {
            Type::Path { ref path } => return Some(path.def_id()),
            DynTrait(ref bounds, _) => return Some(bounds[0].trait_.def_id()),
            Primitive(p) => return cache.and_then(|c| c.primitive_locations.get(&p).cloned()),
            BorrowedRef { type_: box Generic(..), .. } => PrimitiveType::Reference,
            BorrowedRef { ref type_, .. } => return type_.inner_def_id(cache),
            Tuple(ref tys) => {
                if tys.is_empty() {
                    PrimitiveType::Unit
                } else {
                    PrimitiveType::Tuple
                }
            }
            BareFunction(..) => PrimitiveType::Fn,
            Slice(..) => PrimitiveType::Slice,
            Array(..) => PrimitiveType::Array,
            RawPointer(..) => PrimitiveType::RawPointer,
            QPath(box QPathData { ref self_type, .. }) => return self_type.inner_def_id(cache),
            Generic(_) | Infer | ImplTrait(_) => return None,
        };
        cache.and_then(|c| Primitive(t).def_id(c))
    }

    /// Use this method to get the [DefId] of a [clean] AST node, including [PrimitiveType]s.
    ///
    /// [clean]: crate::clean
    pub(crate) fn def_id(&self, cache: &Cache) -> Option<DefId> {
        self.inner_def_id(Some(cache))
    }
}

#[derive(Clone, PartialEq, Eq, Debug, Hash)]
pub(crate) struct QPathData {
    pub assoc: PathSegment,
    pub self_type: Type,
    /// FIXME: compute this field on demand.
    pub should_show_cast: bool,
    pub trait_: Path,
}

/// A primitive (aka, builtin) type.
///
/// This represents things like `i32`, `str`, etc.
///
/// N.B. This has to be different from [`hir::PrimTy`] because it also includes types that aren't
/// paths, like [`Self::Unit`].
#[derive(Clone, PartialEq, Eq, Hash, Copy, Debug)]
pub(crate) enum PrimitiveType {
    Isize,
    I8,
    I16,
    I32,
    I64,
    I128,
    Usize,
    U8,
    U16,
    U32,
    U64,
    U128,
    F32,
    F64,
    Char,
    Bool,
    Str,
    Slice,
    Array,
    Tuple,
    Unit,
    RawPointer,
    Reference,
    Fn,
    Never,
}

type SimplifiedTypes = FxHashMap<PrimitiveType, ArrayVec<SimplifiedType, 3>>;
impl PrimitiveType {
    pub(crate) fn from_hir(prim: hir::PrimTy) -> PrimitiveType {
        use ast::{FloatTy, IntTy, UintTy};
        match prim {
            hir::PrimTy::Int(IntTy::Isize) => PrimitiveType::Isize,
            hir::PrimTy::Int(IntTy::I8) => PrimitiveType::I8,
            hir::PrimTy::Int(IntTy::I16) => PrimitiveType::I16,
            hir::PrimTy::Int(IntTy::I32) => PrimitiveType::I32,
            hir::PrimTy::Int(IntTy::I64) => PrimitiveType::I64,
            hir::PrimTy::Int(IntTy::I128) => PrimitiveType::I128,
            hir::PrimTy::Uint(UintTy::Usize) => PrimitiveType::Usize,
            hir::PrimTy::Uint(UintTy::U8) => PrimitiveType::U8,
            hir::PrimTy::Uint(UintTy::U16) => PrimitiveType::U16,
            hir::PrimTy::Uint(UintTy::U32) => PrimitiveType::U32,
            hir::PrimTy::Uint(UintTy::U64) => PrimitiveType::U64,
            hir::PrimTy::Uint(UintTy::U128) => PrimitiveType::U128,
            hir::PrimTy::Float(FloatTy::F32) => PrimitiveType::F32,
            hir::PrimTy::Float(FloatTy::F64) => PrimitiveType::F64,
            hir::PrimTy::Str => PrimitiveType::Str,
            hir::PrimTy::Bool => PrimitiveType::Bool,
            hir::PrimTy::Char => PrimitiveType::Char,
        }
    }

    pub(crate) fn from_symbol(s: Symbol) -> Option<PrimitiveType> {
        match s {
            sym::isize => Some(PrimitiveType::Isize),
            sym::i8 => Some(PrimitiveType::I8),
            sym::i16 => Some(PrimitiveType::I16),
            sym::i32 => Some(PrimitiveType::I32),
            sym::i64 => Some(PrimitiveType::I64),
            sym::i128 => Some(PrimitiveType::I128),
            sym::usize => Some(PrimitiveType::Usize),
            sym::u8 => Some(PrimitiveType::U8),
            sym::u16 => Some(PrimitiveType::U16),
            sym::u32 => Some(PrimitiveType::U32),
            sym::u64 => Some(PrimitiveType::U64),
            sym::u128 => Some(PrimitiveType::U128),
            sym::bool => Some(PrimitiveType::Bool),
            sym::char => Some(PrimitiveType::Char),
            sym::str => Some(PrimitiveType::Str),
            sym::f32 => Some(PrimitiveType::F32),
            sym::f64 => Some(PrimitiveType::F64),
            sym::array => Some(PrimitiveType::Array),
            sym::slice => Some(PrimitiveType::Slice),
            sym::tuple => Some(PrimitiveType::Tuple),
            sym::unit => Some(PrimitiveType::Unit),
            sym::pointer => Some(PrimitiveType::RawPointer),
            sym::reference => Some(PrimitiveType::Reference),
            kw::Fn => Some(PrimitiveType::Fn),
            sym::never => Some(PrimitiveType::Never),
            _ => None,
        }
    }

    pub(crate) fn simplified_types() -> &'static SimplifiedTypes {
        use ty::fast_reject::SimplifiedTypeGen::*;
        use ty::{FloatTy, IntTy, UintTy};
        use PrimitiveType::*;
        static CELL: OnceCell<SimplifiedTypes> = OnceCell::new();

        let single = |x| iter::once(x).collect();
        CELL.get_or_init(move || {
            map! {
                Isize => single(IntSimplifiedType(IntTy::Isize)),
                I8 => single(IntSimplifiedType(IntTy::I8)),
                I16 => single(IntSimplifiedType(IntTy::I16)),
                I32 => single(IntSimplifiedType(IntTy::I32)),
                I64 => single(IntSimplifiedType(IntTy::I64)),
                I128 => single(IntSimplifiedType(IntTy::I128)),
                Usize => single(UintSimplifiedType(UintTy::Usize)),
                U8 => single(UintSimplifiedType(UintTy::U8)),
                U16 => single(UintSimplifiedType(UintTy::U16)),
                U32 => single(UintSimplifiedType(UintTy::U32)),
                U64 => single(UintSimplifiedType(UintTy::U64)),
                U128 => single(UintSimplifiedType(UintTy::U128)),
                F32 => single(FloatSimplifiedType(FloatTy::F32)),
                F64 => single(FloatSimplifiedType(FloatTy::F64)),
                Str => single(StrSimplifiedType),
                Bool => single(BoolSimplifiedType),
                Char => single(CharSimplifiedType),
                Array => single(ArraySimplifiedType),
                Slice => single(SliceSimplifiedType),
                // FIXME: If we ever add an inherent impl for tuples
                // with different lengths, they won't show in rustdoc.
                //
                // Either manually update this arrayvec at this point
                // or start with a more complex refactoring.
                Tuple => [TupleSimplifiedType(1), TupleSimplifiedType(2), TupleSimplifiedType(3)].into(),
                Unit => single(TupleSimplifiedType(0)),
                RawPointer => [PtrSimplifiedType(Mutability::Not), PtrSimplifiedType(Mutability::Mut)].into_iter().collect(),
                Reference => [RefSimplifiedType(Mutability::Not), RefSimplifiedType(Mutability::Mut)].into_iter().collect(),
                // FIXME: This will be wrong if we ever add inherent impls
                // for function pointers.
                Fn => single(FunctionSimplifiedType(1)),
                Never => single(NeverSimplifiedType),
            }
        })
    }

    pub(crate) fn impls<'tcx>(&self, tcx: TyCtxt<'tcx>) -> impl Iterator<Item = DefId> + 'tcx {
        Self::simplified_types()
            .get(self)
            .into_iter()
            .flatten()
            .flat_map(move |&simp| tcx.incoherent_impls(simp))
            .copied()
    }

    pub(crate) fn all_impls(tcx: TyCtxt<'_>) -> impl Iterator<Item = DefId> + '_ {
        Self::simplified_types()
            .values()
            .flatten()
            .flat_map(move |&simp| tcx.incoherent_impls(simp))
            .copied()
    }

    pub(crate) fn as_sym(&self) -> Symbol {
        use PrimitiveType::*;
        match self {
            Isize => sym::isize,
            I8 => sym::i8,
            I16 => sym::i16,
            I32 => sym::i32,
            I64 => sym::i64,
            I128 => sym::i128,
            Usize => sym::usize,
            U8 => sym::u8,
            U16 => sym::u16,
            U32 => sym::u32,
            U64 => sym::u64,
            U128 => sym::u128,
            F32 => sym::f32,
            F64 => sym::f64,
            Str => sym::str,
            Bool => sym::bool,
            Char => sym::char,
            Array => sym::array,
            Slice => sym::slice,
            Tuple => sym::tuple,
            Unit => sym::unit,
            RawPointer => sym::pointer,
            Reference => sym::reference,
            Fn => kw::Fn,
            Never => sym::never,
        }
    }

    /// Returns the DefId of the module with `doc(primitive)` for this primitive type.
    /// Panics if there is no such module.
    ///
    /// This gives precedence to primitives defined in the current crate, and deprioritizes primitives defined in `core`,
    /// but otherwise, if multiple crates define the same primitive, there is no guarantee of which will be picked.
    /// In particular, if a crate depends on both `std` and another crate that also defines `doc(primitive)`, then
    /// it's entirely random whether `std` or the other crate is picked. (no_std crates are usually fine unless multiple dependencies define a primitive.)
    pub(crate) fn primitive_locations(tcx: TyCtxt<'_>) -> &FxHashMap<PrimitiveType, DefId> {
        static PRIMITIVE_LOCATIONS: OnceCell<FxHashMap<PrimitiveType, DefId>> = OnceCell::new();
        PRIMITIVE_LOCATIONS.get_or_init(|| {
            let mut primitive_locations = FxHashMap::default();
            // NOTE: technically this misses crates that are only passed with `--extern` and not loaded when checking the crate.
            // This is a degenerate case that I don't plan to support.
            for &crate_num in tcx.crates(()) {
                let e = ExternalCrate { crate_num };
                let crate_name = e.name(tcx);
                debug!(?crate_num, ?crate_name);
                for &(def_id, prim) in &e.primitives(tcx) {
                    // HACK: try to link to std instead where possible
                    if crate_name == sym::core && primitive_locations.contains_key(&prim) {
                        continue;
                    }
                    primitive_locations.insert(prim, def_id);
                }
            }
            let local_primitives = ExternalCrate { crate_num: LOCAL_CRATE }.primitives(tcx);
            for (def_id, prim) in local_primitives {
                primitive_locations.insert(prim, def_id);
            }
            primitive_locations
        })
    }
}

impl From<ast::IntTy> for PrimitiveType {
    fn from(int_ty: ast::IntTy) -> PrimitiveType {
        match int_ty {
            ast::IntTy::Isize => PrimitiveType::Isize,
            ast::IntTy::I8 => PrimitiveType::I8,
            ast::IntTy::I16 => PrimitiveType::I16,
            ast::IntTy::I32 => PrimitiveType::I32,
            ast::IntTy::I64 => PrimitiveType::I64,
            ast::IntTy::I128 => PrimitiveType::I128,
        }
    }
}

impl From<ast::UintTy> for PrimitiveType {
    fn from(uint_ty: ast::UintTy) -> PrimitiveType {
        match uint_ty {
            ast::UintTy::Usize => PrimitiveType::Usize,
            ast::UintTy::U8 => PrimitiveType::U8,
            ast::UintTy::U16 => PrimitiveType::U16,
            ast::UintTy::U32 => PrimitiveType::U32,
            ast::UintTy::U64 => PrimitiveType::U64,
            ast::UintTy::U128 => PrimitiveType::U128,
        }
    }
}

impl From<ast::FloatTy> for PrimitiveType {
    fn from(float_ty: ast::FloatTy) -> PrimitiveType {
        match float_ty {
            ast::FloatTy::F32 => PrimitiveType::F32,
            ast::FloatTy::F64 => PrimitiveType::F64,
        }
    }
}

impl From<ty::IntTy> for PrimitiveType {
    fn from(int_ty: ty::IntTy) -> PrimitiveType {
        match int_ty {
            ty::IntTy::Isize => PrimitiveType::Isize,
            ty::IntTy::I8 => PrimitiveType::I8,
            ty::IntTy::I16 => PrimitiveType::I16,
            ty::IntTy::I32 => PrimitiveType::I32,
            ty::IntTy::I64 => PrimitiveType::I64,
            ty::IntTy::I128 => PrimitiveType::I128,
        }
    }
}

impl From<ty::UintTy> for PrimitiveType {
    fn from(uint_ty: ty::UintTy) -> PrimitiveType {
        match uint_ty {
            ty::UintTy::Usize => PrimitiveType::Usize,
            ty::UintTy::U8 => PrimitiveType::U8,
            ty::UintTy::U16 => PrimitiveType::U16,
            ty::UintTy::U32 => PrimitiveType::U32,
            ty::UintTy::U64 => PrimitiveType::U64,
            ty::UintTy::U128 => PrimitiveType::U128,
        }
    }
}

impl From<ty::FloatTy> for PrimitiveType {
    fn from(float_ty: ty::FloatTy) -> PrimitiveType {
        match float_ty {
            ty::FloatTy::F32 => PrimitiveType::F32,
            ty::FloatTy::F64 => PrimitiveType::F64,
        }
    }
}

impl From<hir::PrimTy> for PrimitiveType {
    fn from(prim_ty: hir::PrimTy) -> PrimitiveType {
        match prim_ty {
            hir::PrimTy::Int(int_ty) => int_ty.into(),
            hir::PrimTy::Uint(uint_ty) => uint_ty.into(),
            hir::PrimTy::Float(float_ty) => float_ty.into(),
            hir::PrimTy::Str => PrimitiveType::Str,
            hir::PrimTy::Bool => PrimitiveType::Bool,
            hir::PrimTy::Char => PrimitiveType::Char,
        }
    }
}

#[derive(Copy, Clone, Debug)]
pub(crate) enum Visibility {
    /// `pub`
    Public,
    /// Visibility inherited from parent.
    ///
    /// For example, this is the visibility of private items and of enum variants.
    Inherited,
    /// `pub(crate)`, `pub(super)`, or `pub(in path::to::somewhere)`
    Restricted(DefId),
}

impl Visibility {
    pub(crate) fn is_public(&self) -> bool {
        matches!(self, Visibility::Public)
    }
}

#[derive(Clone, Debug)]
pub(crate) struct Struct {
    pub(crate) struct_type: CtorKind,
    pub(crate) generics: Generics,
    pub(crate) fields: Vec<Item>,
}

impl Struct {
    pub(crate) fn has_stripped_entries(&self) -> bool {
        self.fields.iter().any(|f| f.is_stripped())
    }
}

#[derive(Clone, Debug)]
pub(crate) struct Union {
    pub(crate) generics: Generics,
    pub(crate) fields: Vec<Item>,
}

impl Union {
    pub(crate) fn has_stripped_entries(&self) -> bool {
        self.fields.iter().any(|f| f.is_stripped())
    }
}

/// This is a more limited form of the standard Struct, different in that
/// it lacks the things most items have (name, id, parameterization). Found
/// only as a variant in an enum.
#[derive(Clone, Debug)]
pub(crate) struct VariantStruct {
    pub(crate) struct_type: CtorKind,
    pub(crate) fields: Vec<Item>,
}

impl VariantStruct {
    pub(crate) fn has_stripped_entries(&self) -> bool {
        self.fields.iter().any(|f| f.is_stripped())
    }
}

#[derive(Clone, Debug)]
pub(crate) struct Enum {
    pub(crate) variants: IndexVec<VariantIdx, Item>,
    pub(crate) generics: Generics,
}

impl Enum {
    pub(crate) fn has_stripped_entries(&self) -> bool {
        self.variants.iter().any(|f| f.is_stripped())
    }

    pub(crate) fn variants(&self) -> impl Iterator<Item = &Item> {
        self.variants.iter().filter(|v| !v.is_stripped())
    }
}

#[derive(Clone, Debug)]
pub(crate) enum Variant {
    CLike(Option<Discriminant>),
    Tuple(Vec<Item>),
    Struct(VariantStruct),
}

impl Variant {
    pub(crate) fn has_stripped_entries(&self) -> Option<bool> {
        match *self {
            Self::Struct(ref struct_) => Some(struct_.has_stripped_entries()),
            Self::CLike(..) | Self::Tuple(_) => None,
        }
    }
}

#[derive(Clone, Debug)]
pub(crate) struct Discriminant {
    // In the case of cross crate re-exports, we don't have the nessesary information
    // to reconstruct the expression of the discriminant, only the value.
    pub(super) expr: Option<BodyId>,
    pub(super) value: DefId,
}

impl Discriminant {
    /// Will be `None` in the case of cross-crate reexports, and may be
    /// simplified
    pub(crate) fn expr(&self, tcx: TyCtxt<'_>) -> Option<String> {
        self.expr.map(|body| print_const_expr(tcx, body))
    }
    /// Will always be a machine readable number, without underscores or suffixes.
    pub(crate) fn value(&self, tcx: TyCtxt<'_>) -> String {
        print_evaluated_const(tcx, self.value, false).unwrap()
    }
}

/// Small wrapper around [`rustc_span::Span`] that adds helper methods
/// and enforces calling [`rustc_span::Span::source_callsite()`].
#[derive(Copy, Clone, Debug)]
pub(crate) struct Span(rustc_span::Span);

impl Span {
    /// Wraps a [`rustc_span::Span`]. In case this span is the result of a macro expansion, the
    /// span will be updated to point to the macro invocation instead of the macro definition.
    ///
    /// (See rust-lang/rust#39726)
    pub(crate) fn new(sp: rustc_span::Span) -> Self {
        Self(sp.source_callsite())
    }

    pub(crate) fn inner(&self) -> rustc_span::Span {
        self.0
    }

    pub(crate) fn filename(&self, sess: &Session) -> FileName {
        sess.source_map().span_to_filename(self.0)
    }

    pub(crate) fn lo(&self, sess: &Session) -> Loc {
        sess.source_map().lookup_char_pos(self.0.lo())
    }

    pub(crate) fn hi(&self, sess: &Session) -> Loc {
        sess.source_map().lookup_char_pos(self.0.hi())
    }

    pub(crate) fn cnum(&self, sess: &Session) -> CrateNum {
        // FIXME: is there a time when the lo and hi crate would be different?
        self.lo(sess).file.cnum
    }
}

#[derive(Clone, PartialEq, Eq, Debug, Hash)]
pub(crate) struct Path {
    pub(crate) res: Res,
    pub(crate) segments: Vec<PathSegment>,
}

impl Path {
    pub(crate) fn def_id(&self) -> DefId {
        self.res.def_id()
    }

    pub(crate) fn last_opt(&self) -> Option<Symbol> {
        self.segments.last().map(|s| s.name)
    }

    pub(crate) fn last(&self) -> Symbol {
        self.last_opt().expect("segments were empty")
    }

    pub(crate) fn whole_name(&self) -> String {
        self.segments
            .iter()
            .map(|s| if s.name == kw::PathRoot { "" } else { s.name.as_str() })
            .intersperse("::")
            .collect()
    }

    /// Checks if this is a `T::Name` path for an associated type.
    pub(crate) fn is_assoc_ty(&self) -> bool {
        match self.res {
            Res::SelfTy { .. } if self.segments.len() != 1 => true,
            Res::Def(DefKind::TyParam, _) if self.segments.len() != 1 => true,
            Res::Def(DefKind::AssocTy, _) => true,
            _ => false,
        }
    }

    pub(crate) fn generics(&self) -> Option<Vec<&Type>> {
        self.segments.last().and_then(|seg| {
            if let GenericArgs::AngleBracketed { ref args, .. } = seg.args {
                Some(
                    args.iter()
                        .filter_map(|arg| match arg {
                            GenericArg::Type(ty) => Some(ty),
                            _ => None,
                        })
                        .collect(),
                )
            } else {
                None
            }
        })
    }

    pub(crate) fn bindings(&self) -> Option<&[TypeBinding]> {
        self.segments.last().and_then(|seg| {
            if let GenericArgs::AngleBracketed { ref bindings, .. } = seg.args {
                Some(&**bindings)
            } else {
                None
            }
        })
    }
}

#[derive(Clone, PartialEq, Eq, Debug, Hash)]
pub(crate) enum GenericArg {
    Lifetime(Lifetime),
    Type(Type),
    Const(Box<Constant>),
    Infer,
}

#[derive(Clone, PartialEq, Eq, Debug, Hash)]
pub(crate) enum GenericArgs {
    AngleBracketed { args: Box<[GenericArg]>, bindings: ThinVec<TypeBinding> },
    Parenthesized { inputs: Box<[Type]>, output: Option<Box<Type>> },
}

#[derive(Clone, PartialEq, Eq, Debug, Hash)]
pub(crate) struct PathSegment {
    pub(crate) name: Symbol,
    pub(crate) args: GenericArgs,
}

#[derive(Clone, Debug)]
pub(crate) struct Typedef {
    pub(crate) type_: Type,
    pub(crate) generics: Generics,
    /// `type_` can come from either the HIR or from metadata. If it comes from HIR, it may be a type
    /// alias instead of the final type. This will always have the final type, regardless of whether
    /// `type_` came from HIR or from metadata.
    ///
    /// If `item_type.is_none()`, `type_` is guaranteed to come from metadata (and therefore hold the
    /// final type).
    pub(crate) item_type: Option<Type>,
}

#[derive(Clone, Debug)]
pub(crate) struct OpaqueTy {
    pub(crate) bounds: Vec<GenericBound>,
    pub(crate) generics: Generics,
}

#[derive(Clone, PartialEq, Eq, Debug, Hash)]
pub(crate) struct BareFunctionDecl {
    pub(crate) unsafety: hir::Unsafety,
    pub(crate) generic_params: Vec<GenericParamDef>,
    pub(crate) decl: FnDecl,
    pub(crate) abi: Abi,
}

#[derive(Clone, Debug)]
pub(crate) struct Static {
    pub(crate) type_: Type,
    pub(crate) mutability: Mutability,
    pub(crate) expr: Option<BodyId>,
}

#[derive(Clone, PartialEq, Eq, Hash, Debug)]
pub(crate) struct Constant {
    pub(crate) type_: Type,
    pub(crate) kind: ConstantKind,
}

#[derive(Clone, PartialEq, Eq, Hash, Debug)]
pub(crate) enum Term {
    Type(Type),
    Constant(Constant),
}

impl Term {
    pub(crate) fn ty(&self) -> Option<&Type> {
        if let Term::Type(ty) = self { Some(ty) } else { None }
    }
}

impl From<Type> for Term {
    fn from(ty: Type) -> Self {
        Term::Type(ty)
    }
}

#[derive(Clone, PartialEq, Eq, Hash, Debug)]
pub(crate) enum ConstantKind {
    /// This is the wrapper around `ty::Const` for a non-local constant. Because it doesn't have a
    /// `BodyId`, we need to handle it on its own.
    ///
    /// Note that `ty::Const` includes generic parameters, and may not always be uniquely identified
    /// by a DefId. So this field must be different from `Extern`.
    TyConst { expr: String },
    /// A constant (expression) that's not an item or associated item. These are usually found
    /// nested inside types (e.g., array lengths) or expressions (e.g., repeat counts), and also
    /// used to define explicit discriminant values for enum variants.
    Anonymous { body: BodyId },
    /// A constant from a different crate.
    Extern { def_id: DefId },
    /// `const FOO: u32 = ...;`
    Local { def_id: DefId, body: BodyId },
}

impl Constant {
    pub(crate) fn expr(&self, tcx: TyCtxt<'_>) -> String {
        self.kind.expr(tcx)
    }

    pub(crate) fn value(&self, tcx: TyCtxt<'_>) -> Option<String> {
        self.kind.value(tcx)
    }

    pub(crate) fn is_literal(&self, tcx: TyCtxt<'_>) -> bool {
        self.kind.is_literal(tcx)
    }
}

impl ConstantKind {
    pub(crate) fn expr(&self, tcx: TyCtxt<'_>) -> String {
        match *self {
            ConstantKind::TyConst { ref expr } => expr.clone(),
            ConstantKind::Extern { def_id } => print_inlined_const(tcx, def_id),
            ConstantKind::Local { body, .. } | ConstantKind::Anonymous { body } => {
                print_const_expr(tcx, body)
            }
        }
    }

    pub(crate) fn value(&self, tcx: TyCtxt<'_>) -> Option<String> {
        match *self {
            ConstantKind::TyConst { .. } | ConstantKind::Anonymous { .. } => None,
            ConstantKind::Extern { def_id } | ConstantKind::Local { def_id, .. } => {
                print_evaluated_const(tcx, def_id, true)
            }
        }
    }

    pub(crate) fn is_literal(&self, tcx: TyCtxt<'_>) -> bool {
        match *self {
            ConstantKind::TyConst { .. } => false,
            ConstantKind::Extern { def_id } => def_id.as_local().map_or(false, |def_id| {
                is_literal_expr(tcx, tcx.hir().local_def_id_to_hir_id(def_id))
            }),
            ConstantKind::Local { body, .. } | ConstantKind::Anonymous { body } => {
                is_literal_expr(tcx, body.hir_id)
            }
        }
    }
}

#[derive(Clone, Debug)]
pub(crate) struct Impl {
    pub(crate) unsafety: hir::Unsafety,
    pub(crate) generics: Generics,
    pub(crate) trait_: Option<Path>,
    pub(crate) for_: Type,
    pub(crate) items: Vec<Item>,
    pub(crate) polarity: ty::ImplPolarity,
    pub(crate) kind: ImplKind,
}

impl Impl {
    pub(crate) fn provided_trait_methods(&self, tcx: TyCtxt<'_>) -> FxHashSet<Symbol> {
        self.trait_
            .as_ref()
            .map(|t| t.def_id())
            .map(|did| tcx.provided_trait_methods(did).map(|meth| meth.name).collect())
            .unwrap_or_default()
    }
}

#[derive(Clone, Debug)]
pub(crate) enum ImplKind {
    Normal,
    Auto,
    FakeVaradic,
    Blanket(Box<Type>),
}

impl ImplKind {
    pub(crate) fn is_auto(&self) -> bool {
        matches!(self, ImplKind::Auto)
    }

    pub(crate) fn is_blanket(&self) -> bool {
        matches!(self, ImplKind::Blanket(_))
    }

    pub(crate) fn is_fake_variadic(&self) -> bool {
        matches!(self, ImplKind::FakeVaradic)
    }

    pub(crate) fn as_blanket_ty(&self) -> Option<&Type> {
        match self {
            ImplKind::Blanket(ty) => Some(ty),
            _ => None,
        }
    }
}

#[derive(Clone, Debug)]
pub(crate) struct Import {
    pub(crate) kind: ImportKind,
    pub(crate) source: ImportSource,
    pub(crate) should_be_displayed: bool,
}

impl Import {
    pub(crate) fn new_simple(
        name: Symbol,
        source: ImportSource,
        should_be_displayed: bool,
    ) -> Self {
        Self { kind: ImportKind::Simple(name), source, should_be_displayed }
    }

    pub(crate) fn new_glob(source: ImportSource, should_be_displayed: bool) -> Self {
        Self { kind: ImportKind::Glob, source, should_be_displayed }
    }
}

#[derive(Clone, Debug)]
pub(crate) enum ImportKind {
    // use source as str;
    Simple(Symbol),
    // use source::*;
    Glob,
}

#[derive(Clone, Debug)]
pub(crate) struct ImportSource {
    pub(crate) path: Path,
    pub(crate) did: Option<DefId>,
}

#[derive(Clone, Debug)]
pub(crate) struct Macro {
    pub(crate) source: String,
}

#[derive(Clone, Debug)]
pub(crate) struct ProcMacro {
    pub(crate) kind: MacroKind,
    pub(crate) helpers: Vec<Symbol>,
}

/// An type binding on an associated type (e.g., `A = Bar` in `Foo<A = Bar>` or
/// `A: Send + Sync` in `Foo<A: Send + Sync>`).
#[derive(Clone, PartialEq, Eq, Debug, Hash)]
pub(crate) struct TypeBinding {
    pub(crate) assoc: PathSegment,
    pub(crate) kind: TypeBindingKind,
}

#[derive(Clone, PartialEq, Eq, Debug, Hash)]
pub(crate) enum TypeBindingKind {
    Equality { term: Term },
    Constraint { bounds: Vec<GenericBound> },
}

impl TypeBinding {
    pub(crate) fn term(&self) -> &Term {
        match self.kind {
            TypeBindingKind::Equality { ref term } => term,
            _ => panic!("expected equality type binding for parenthesized generic args"),
        }
    }
}

/// The type, lifetime, or constant that a private type alias's parameter should be
/// replaced with when expanding a use of that type alias.
///
/// For example:
///
/// ```
/// type PrivAlias<T> = Vec<T>;
///
/// pub fn public_fn() -> PrivAlias<i32> { vec![] }
/// ```
///
/// `public_fn`'s docs will show it as returning `Vec<i32>`, since `PrivAlias` is private.
/// [`SubstParam`] is used to record that `T` should be mapped to `i32`.
pub(crate) enum SubstParam {
    Type(Type),
    Lifetime(Lifetime),
    Constant(Constant),
}

impl SubstParam {
    pub(crate) fn as_ty(&self) -> Option<&Type> {
        if let Self::Type(ty) = self { Some(ty) } else { None }
    }

    pub(crate) fn as_lt(&self) -> Option<&Lifetime> {
        if let Self::Lifetime(lt) = self { Some(lt) } else { None }
    }
}

// Some nodes are used a lot. Make sure they don't unintentionally get bigger.
#[cfg(all(target_arch = "x86_64", target_pointer_width = "64"))]
mod size_asserts {
    use super::*;
    use rustc_data_structures::static_assert_size;
    // tidy-alphabetical-start
    static_assert_size!(Crate, 72); // frequently moved by-value
    static_assert_size!(DocFragment, 32);
    #[cfg(not(bootstrap))]
    static_assert_size!(GenericArg, 56);
    static_assert_size!(GenericArgs, 32);
    static_assert_size!(GenericParamDef, 56);
    static_assert_size!(Item, 56);
    static_assert_size!(ItemKind, 96);
    static_assert_size!(PathSegment, 40);
<<<<<<< HEAD
    static_assert_size!(Type, 56);
=======
    static_assert_size!(Type, 48);
    // tidy-alphabetical-end
>>>>>>> b1ab3b73
}<|MERGE_RESOLUTION|>--- conflicted
+++ resolved
@@ -21,6 +21,7 @@
 use rustc_hir::def_id::{CrateNum, DefId, LOCAL_CRATE};
 use rustc_hir::lang_items::LangItem;
 use rustc_hir::{BodyId, Mutability};
+use rustc_hir_analysis::check::intrinsic::intrinsic_operation_unsafety;
 use rustc_index::vec::IndexVec;
 use rustc_middle::ty::fast_reject::SimplifiedType;
 use rustc_middle::ty::{self, TyCtxt};
@@ -31,7 +32,6 @@
 use rustc_span::{self, FileName, Loc};
 use rustc_target::abi::VariantIdx;
 use rustc_target::spec::abi::Abi;
-use rustc_typeck::check::intrinsic::intrinsic_operation_unsafety;
 
 use crate::clean::cfg::Cfg;
 use crate::clean::clean_visibility;
@@ -119,7 +119,7 @@
     pub(crate) module: Item,
     pub(crate) primitives: ThinVec<(DefId, PrimitiveType)>,
     /// Only here so that they can be filtered through the rustdoc passes.
-    pub(crate) external_traits: Rc<RefCell<FxHashMap<DefId, TraitWithExtraInfo>>>,
+    pub(crate) external_traits: Rc<RefCell<FxHashMap<DefId, Trait>>>,
 }
 
 impl Crate {
@@ -130,13 +130,6 @@
     pub(crate) fn src(&self, tcx: TyCtxt<'_>) -> FileName {
         ExternalCrate::LOCAL.src(tcx)
     }
-}
-
-/// This struct is used to wrap additional information added by rustdoc on a `trait` item.
-#[derive(Clone, Debug)]
-pub(crate) struct TraitWithExtraInfo {
-    pub(crate) trait_: Trait,
-    pub(crate) is_notable: bool,
 }
 
 #[derive(Copy, Clone, Debug)]
@@ -689,7 +682,7 @@
                 let abi = tcx.fn_sig(self.item_id.as_def_id().unwrap()).abi();
                 hir::FnHeader {
                     unsafety: if abi == Abi::RustIntrinsic {
-                        intrinsic_operation_unsafety(self.name.unwrap())
+                        intrinsic_operation_unsafety(tcx, self.item_id.as_def_id().unwrap())
                     } else {
                         hir::Unsafety::Unsafe
                     },
@@ -1357,7 +1350,7 @@
 pub(crate) enum WherePredicate {
     BoundPredicate { ty: Type, bounds: Vec<GenericBound>, bound_params: Vec<Lifetime> },
     RegionPredicate { lifetime: Lifetime, bounds: Vec<GenericBound> },
-    EqPredicate { lhs: Type, rhs: Term },
+    EqPredicate { lhs: Box<Type>, rhs: Box<Term>, bound_params: Vec<Lifetime> },
 }
 
 impl WherePredicate {
@@ -1365,6 +1358,15 @@
         match *self {
             WherePredicate::BoundPredicate { ref bounds, .. } => Some(bounds),
             WherePredicate::RegionPredicate { ref bounds, .. } => Some(bounds),
+            _ => None,
+        }
+    }
+
+    pub(crate) fn get_bound_params(&self) -> Option<&[Lifetime]> {
+        match self {
+            Self::BoundPredicate { bound_params, .. } | Self::EqPredicate { bound_params, .. } => {
+                Some(bound_params)
+            }
             _ => None,
         }
     }
@@ -1529,6 +1531,9 @@
 impl Trait {
     pub(crate) fn is_auto(&self, tcx: TyCtxt<'_>) -> bool {
         tcx.trait_is_auto(self.def_id)
+    }
+    pub(crate) fn is_notable_trait(&self, tcx: TyCtxt<'_>) -> bool {
+        tcx.is_doc_notable_trait(self.def_id)
     }
     pub(crate) fn unsafety(&self, tcx: TyCtxt<'_>) -> hir::Unsafety {
         tcx.trait_def(self.def_id).unsafety
@@ -2201,8 +2206,11 @@
     /// Checks if this is a `T::Name` path for an associated type.
     pub(crate) fn is_assoc_ty(&self) -> bool {
         match self.res {
-            Res::SelfTy { .. } if self.segments.len() != 1 => true,
-            Res::Def(DefKind::TyParam, _) if self.segments.len() != 1 => true,
+            Res::SelfTyParam { .. } | Res::SelfTyAlias { .. } | Res::Def(DefKind::TyParam, _)
+                if self.segments.len() != 1 =>
+            {
+                true
+            }
             Res::Def(DefKind::AssocTy, _) => true,
             _ => false,
         }
@@ -2535,17 +2543,12 @@
     // tidy-alphabetical-start
     static_assert_size!(Crate, 72); // frequently moved by-value
     static_assert_size!(DocFragment, 32);
-    #[cfg(not(bootstrap))]
-    static_assert_size!(GenericArg, 56);
+    static_assert_size!(GenericArg, 48);
     static_assert_size!(GenericArgs, 32);
     static_assert_size!(GenericParamDef, 56);
     static_assert_size!(Item, 56);
-    static_assert_size!(ItemKind, 96);
+    static_assert_size!(ItemKind, 88);
     static_assert_size!(PathSegment, 40);
-<<<<<<< HEAD
-    static_assert_size!(Type, 56);
-=======
     static_assert_size!(Type, 48);
     // tidy-alphabetical-end
->>>>>>> b1ab3b73
 }