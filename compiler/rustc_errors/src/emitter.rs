//! The current rustc diagnostics emitter.
//!
//! An `Emitter` takes care of generating the output from a `Diag` struct.
//!
//! There are various `Emitter` implementations that generate different output formats such as
//! JSON and human readable output.
//!
//! The output types are defined in `rustc_session::config::ErrorOutputType`.

use std::borrow::Cow;
use std::cmp::{Reverse, max, min};
use std::error::Report;
use std::io::prelude::*;
use std::io::{self, IsTerminal};
use std::iter;
use std::path::Path;
use std::sync::Arc;

use derive_setters::Setters;
use rustc_data_structures::fx::{FxHashMap, FxIndexMap, FxIndexSet};
use rustc_data_structures::sync::{DynSend, IntoDynSyncSend};
use rustc_error_messages::{FluentArgs, SpanLabel};
use rustc_lexer;
use rustc_lint_defs::pluralize;
use rustc_span::hygiene::{ExpnKind, MacroKind};
use rustc_span::source_map::SourceMap;
use rustc_span::{FileLines, FileName, SourceFile, Span, char_width, str_width};
use termcolor::{Buffer, BufferWriter, Color, ColorChoice, ColorSpec, StandardStream, WriteColor};
use tracing::{debug, instrument, trace, warn};

use crate::diagnostic::DiagLocation;
use crate::registry::Registry;
use crate::snippet::{
    Annotation, AnnotationColumn, AnnotationType, Line, MultilineAnnotation, Style, StyledString,
};
use crate::styled_buffer::StyledBuffer;
use crate::timings::TimingRecord;
<<<<<<< HEAD
use crate::translation::{Translate, to_fluent_args};
=======
use crate::translation::{Translator, to_fluent_args};
>>>>>>> d41e12f1
use crate::{
    CodeSuggestion, DiagInner, DiagMessage, ErrCode, Level, MultiSpan, Subdiag,
    SubstitutionHighlight, SuggestionStyle, TerminalUrl,
};

/// Default column width, used in tests and when terminal dimensions cannot be determined.
const DEFAULT_COLUMN_WIDTH: usize = 140;

/// Describes the way the content of the `rendered` field of the json output is generated
#[derive(Clone, Copy, Debug, PartialEq, Eq)]
pub enum HumanReadableErrorType {
    Default,
    Unicode,
    AnnotateSnippet,
    Short,
}

impl HumanReadableErrorType {
    pub fn short(&self) -> bool {
        *self == HumanReadableErrorType::Short
    }
}

#[derive(Clone, Copy, Debug)]
struct Margin {
    /// The available whitespace in the left that can be consumed when centering.
    pub whitespace_left: usize,
    /// The column of the beginning of leftmost span.
    pub span_left: usize,
    /// The column of the end of rightmost span.
    pub span_right: usize,
    /// The beginning of the line to be displayed.
    pub computed_left: usize,
    /// The end of the line to be displayed.
    pub computed_right: usize,
    /// The current width of the terminal. Uses value of `DEFAULT_COLUMN_WIDTH` constant by default
    /// and in tests.
    pub column_width: usize,
    /// The end column of a span label, including the span. Doesn't account for labels not in the
    /// same line as the span.
    pub label_right: usize,
}

impl Margin {
    fn new(
        whitespace_left: usize,
        span_left: usize,
        span_right: usize,
        label_right: usize,
        column_width: usize,
        max_line_len: usize,
    ) -> Self {
        // The 6 is padding to give a bit of room for `...` when displaying:
        // ```
        // error: message
        //   --> file.rs:16:58
        //    |
        // 16 | ... fn foo(self) -> Self::Bar {
        //    |                     ^^^^^^^^^
        // ```

        let mut m = Margin {
            whitespace_left: whitespace_left.saturating_sub(6),
            span_left: span_left.saturating_sub(6),
            span_right: span_right + 6,
            computed_left: 0,
            computed_right: 0,
            column_width,
            label_right: label_right + 6,
        };
        m.compute(max_line_len);
        m
    }

    fn was_cut_left(&self) -> bool {
        self.computed_left > 0
    }

    fn compute(&mut self, max_line_len: usize) {
        // When there's a lot of whitespace (>20), we want to trim it as it is useless.
        // FIXME: this doesn't account for '\t', but to do so correctly we need to perform that
        // calculation later, right before printing in order to be accurate with both unicode
        // handling and trimming of long lines.
        self.computed_left = if self.whitespace_left > 20 {
            self.whitespace_left - 16 // We want some padding.
        } else {
            0
        };
        // We want to show as much as possible, max_line_len is the rightmost boundary for the
        // relevant code.
        self.computed_right = max(max_line_len, self.computed_left);

        if self.computed_right - self.computed_left > self.column_width {
            // Trimming only whitespace isn't enough, let's get craftier.
            if self.label_right - self.whitespace_left <= self.column_width {
                // Attempt to fit the code window only trimming whitespace.
                self.computed_left = self.whitespace_left;
                self.computed_right = self.computed_left + self.column_width;
            } else if self.label_right - self.span_left <= self.column_width {
                // Attempt to fit the code window considering only the spans and labels.
                let padding_left = (self.column_width - (self.label_right - self.span_left)) / 2;
                self.computed_left = self.span_left.saturating_sub(padding_left);
                self.computed_right = self.computed_left + self.column_width;
            } else if self.span_right - self.span_left <= self.column_width {
                // Attempt to fit the code window considering the spans and labels plus padding.
                let padding_left = (self.column_width - (self.span_right - self.span_left)) / 5 * 2;
                self.computed_left = self.span_left.saturating_sub(padding_left);
                self.computed_right = self.computed_left + self.column_width;
            } else {
                // Mostly give up but still don't show the full line.
                self.computed_left = self.span_left;
                self.computed_right = self.span_right;
            }
        }
    }

    fn left(&self, line_len: usize) -> usize {
        min(self.computed_left, line_len)
    }

    fn right(&self, line_len: usize) -> usize {
        if line_len.saturating_sub(self.computed_left) <= self.column_width {
            line_len
        } else {
            min(line_len, self.computed_right)
        }
    }
}

pub enum TimingEvent {
    Start,
    End,
}

const ANONYMIZED_LINE_NUM: &str = "LL";

pub type DynEmitter = dyn Emitter + DynSend;

/// Emitter trait for emitting errors and other structured information.
<<<<<<< HEAD
pub trait Emitter: Translate {
=======
pub trait Emitter {
>>>>>>> d41e12f1
    /// Emit a structured diagnostic.
    fn emit_diagnostic(&mut self, diag: DiagInner, registry: &Registry);

    /// Emit a notification that an artifact has been output.
    /// Currently only supported for the JSON format.
    fn emit_artifact_notification(&mut self, _path: &Path, _artifact_type: &str) {}

    /// Emit a timestamp with start/end of a timing section.
    /// Currently only supported for the JSON format.
    fn emit_timing_section(&mut self, _record: TimingRecord, _event: TimingEvent) {}

    /// Emit a report about future breakage.
    /// Currently only supported for the JSON format.
    fn emit_future_breakage_report(&mut self, _diags: Vec<DiagInner>, _registry: &Registry) {}

    /// Emit list of unused externs.
    /// Currently only supported for the JSON format.
    fn emit_unused_externs(
        &mut self,
        _lint_level: rustc_lint_defs::Level,
        _unused_externs: &[&str],
    ) {
    }

    /// Checks if should show explanations about "rustc --explain"
    fn should_show_explain(&self) -> bool {
        true
    }

    /// Checks if we can use colors in the current output stream.
    fn supports_color(&self) -> bool {
        false
    }

    fn source_map(&self) -> Option<&SourceMap>;

    fn translator(&self) -> &Translator;

    /// Formats the substitutions of the primary_span
    ///
    /// There are a lot of conditions to this method, but in short:
    ///
    /// * If the current `DiagInner` has only one visible `CodeSuggestion`,
    ///   we format the `help` suggestion depending on the content of the
    ///   substitutions. In that case, we modify the span and clear the
    ///   suggestions.
    ///
    /// * If the current `DiagInner` has multiple suggestions,
    ///   we leave `primary_span` and the suggestions untouched.
    fn primary_span_formatted(
        &self,
        primary_span: &mut MultiSpan,
        suggestions: &mut Vec<CodeSuggestion>,
        fluent_args: &FluentArgs<'_>,
    ) {
        if let Some((sugg, rest)) = suggestions.split_first() {
            let msg = self
                .translator()
                .translate_message(&sugg.msg, fluent_args)
                .map_err(Report::new)
                .unwrap();
            if rest.is_empty()
               // ^ if there is only one suggestion
               // don't display multi-suggestions as labels
               && let [substitution] = sugg.substitutions.as_slice()
               // don't display multipart suggestions as labels
               && let [part] = substitution.parts.as_slice()
               // don't display long messages as labels
               && msg.split_whitespace().count() < 10
               // don't display multiline suggestions as labels
               && !part.snippet.contains('\n')
               && ![
                    // when this style is set we want the suggestion to be a message, not inline
                    SuggestionStyle::HideCodeAlways,
                    // trivial suggestion for tooling's sake, never shown
                    SuggestionStyle::CompletelyHidden,
                    // subtle suggestion, never shown inline
                    SuggestionStyle::ShowAlways,
               ].contains(&sugg.style)
            {
                let snippet = part.snippet.trim();
                let msg = if snippet.is_empty() || sugg.style.hide_inline() {
                    // This substitution is only removal OR we explicitly don't want to show the
                    // code inline (`hide_inline`). Therefore, we don't show the substitution.
                    format!("help: {msg}")
                } else {
                    // Show the default suggestion text with the substitution
                    format!(
                        "help: {}{}: `{}`",
                        msg,
                        if self
                            .source_map()
                            .is_some_and(|sm| is_case_difference(sm, snippet, part.span,))
                        {
                            " (notice the capitalization)"
                        } else {
                            ""
                        },
                        snippet,
                    )
                };
                primary_span.push_span_label(part.span, msg);

                // We return only the modified primary_span
                suggestions.clear();
            } else {
                // if there are multiple suggestions, print them all in full
                // to be consistent. We could try to figure out if we can
                // make one (or the first one) inline, but that would give
                // undue importance to a semi-random suggestion
            }
        } else {
            // do nothing
        }
    }

    fn fix_multispans_in_extern_macros_and_render_macro_backtrace(
        &self,
        span: &mut MultiSpan,
        children: &mut Vec<Subdiag>,
        level: &Level,
        backtrace: bool,
    ) {
        // Check for spans in macros, before `fix_multispans_in_extern_macros`
        // has a chance to replace them.
        let has_macro_spans: Vec<_> = iter::once(&*span)
            .chain(children.iter().map(|child| &child.span))
            .flat_map(|span| span.primary_spans())
            .flat_map(|sp| sp.macro_backtrace())
            .filter_map(|expn_data| {
                match expn_data.kind {
                    ExpnKind::Root => None,

                    // Skip past non-macro entries, just in case there
                    // are some which do actually involve macros.
                    ExpnKind::Desugaring(..) | ExpnKind::AstPass(..) => None,

                    ExpnKind::Macro(macro_kind, name) => {
                        Some((macro_kind, name, expn_data.hide_backtrace))
                    }
                }
            })
            .collect();

        if !backtrace {
            self.fix_multispans_in_extern_macros(span, children);
        }

        self.render_multispans_macro_backtrace(span, children, backtrace);

        if !backtrace {
            // Skip builtin macros, as their expansion isn't relevant to the end user. This includes
            // actual intrinsics, like `asm!`.
            if let Some((macro_kind, name, _)) = has_macro_spans.first()
                && let Some((_, _, false)) = has_macro_spans.last()
            {
                // Mark the actual macro this originates from
                let and_then = if let Some((macro_kind, last_name, _)) = has_macro_spans.last()
                    && last_name != name
                {
                    let descr = macro_kind.descr();
                    format!(" which comes from the expansion of the {descr} `{last_name}`")
                } else {
                    "".to_string()
                };

                let descr = macro_kind.descr();
                let msg = format!(
                    "this {level} originates in the {descr} `{name}`{and_then} \
                    (in Nightly builds, run with -Z macro-backtrace for more info)",
                );

                children.push(Subdiag {
                    level: Level::Note,
                    messages: vec![(DiagMessage::from(msg), Style::NoStyle)],
                    span: MultiSpan::new(),
                });
            }
        }
    }

    fn render_multispans_macro_backtrace(
        &self,
        span: &mut MultiSpan,
        children: &mut Vec<Subdiag>,
        backtrace: bool,
    ) {
        for span in iter::once(span).chain(children.iter_mut().map(|child| &mut child.span)) {
            self.render_multispan_macro_backtrace(span, backtrace);
        }
    }

    fn render_multispan_macro_backtrace(&self, span: &mut MultiSpan, always_backtrace: bool) {
        let mut new_labels = FxIndexSet::default();

        for &sp in span.primary_spans() {
            if sp.is_dummy() {
                continue;
            }

            // FIXME(eddyb) use `retain` on `macro_backtrace` to remove all the
            // entries we don't want to print, to make sure the indices being
            // printed are contiguous (or omitted if there's only one entry).
            let macro_backtrace: Vec<_> = sp.macro_backtrace().collect();
            for (i, trace) in macro_backtrace.iter().rev().enumerate() {
                if trace.def_site.is_dummy() {
                    continue;
                }

                if always_backtrace {
                    new_labels.insert((
                        trace.def_site,
                        format!(
                            "in this expansion of `{}`{}",
                            trace.kind.descr(),
                            if macro_backtrace.len() > 1 {
                                // if macro_backtrace.len() == 1 it'll be
                                // pointed at by "in this macro invocation"
                                format!(" (#{})", i + 1)
                            } else {
                                String::new()
                            },
                        ),
                    ));
                }

                // Don't add a label on the call site if the diagnostic itself
                // already points to (a part of) that call site, as the label
                // is meant for showing the relevant invocation when the actual
                // diagnostic is pointing to some part of macro definition.
                //
                // This also handles the case where an external span got replaced
                // with the call site span by `fix_multispans_in_extern_macros`.
                //
                // NB: `-Zmacro-backtrace` overrides this, for uniformity, as the
                // "in this expansion of" label above is always added in that mode,
                // and it needs an "in this macro invocation" label to match that.
                let redundant_span = trace.call_site.contains(sp);

                if !redundant_span || always_backtrace {
                    let msg: Cow<'static, _> = match trace.kind {
                        ExpnKind::Macro(MacroKind::Attr, _) => {
                            "this procedural macro expansion".into()
                        }
                        ExpnKind::Macro(MacroKind::Derive, _) => {
                            "this derive macro expansion".into()
                        }
                        ExpnKind::Macro(MacroKind::Bang, _) => "this macro invocation".into(),
                        ExpnKind::Root => "the crate root".into(),
                        ExpnKind::AstPass(kind) => kind.descr().into(),
                        ExpnKind::Desugaring(kind) => {
                            format!("this {} desugaring", kind.descr()).into()
                        }
                    };
                    new_labels.insert((
                        trace.call_site,
                        format!(
                            "in {}{}",
                            msg,
                            if macro_backtrace.len() > 1 && always_backtrace {
                                // only specify order when the macro
                                // backtrace is multiple levels deep
                                format!(" (#{})", i + 1)
                            } else {
                                String::new()
                            },
                        ),
                    ));
                }
                if !always_backtrace {
                    break;
                }
            }
        }

        for (label_span, label_text) in new_labels {
            span.push_span_label(label_span, label_text);
        }
    }

    // This does a small "fix" for multispans by looking to see if it can find any that
    // point directly at external macros. Since these are often difficult to read,
    // this will change the span to point at the use site.
    fn fix_multispans_in_extern_macros(&self, span: &mut MultiSpan, children: &mut Vec<Subdiag>) {
        debug!("fix_multispans_in_extern_macros: before: span={:?} children={:?}", span, children);
        self.fix_multispan_in_extern_macros(span);
        for child in children.iter_mut() {
            self.fix_multispan_in_extern_macros(&mut child.span);
        }
        debug!("fix_multispans_in_extern_macros: after: span={:?} children={:?}", span, children);
    }

    // This "fixes" MultiSpans that contain `Span`s pointing to locations inside of external macros.
    // Since these locations are often difficult to read,
    // we move these spans from the external macros to their corresponding use site.
    fn fix_multispan_in_extern_macros(&self, span: &mut MultiSpan) {
        let Some(source_map) = self.source_map() else { return };
        // First, find all the spans in external macros and point instead at their use site.
        let replacements: Vec<(Span, Span)> = span
            .primary_spans()
            .iter()
            .copied()
            .chain(span.span_labels().iter().map(|sp_label| sp_label.span))
            .filter_map(|sp| {
                if !sp.is_dummy() && source_map.is_imported(sp) {
                    let maybe_callsite = sp.source_callsite();
                    if sp != maybe_callsite {
                        return Some((sp, maybe_callsite));
                    }
                }
                None
            })
            .collect();

        // After we have them, make sure we replace these 'bad' def sites with their use sites.
        for (from, to) in replacements {
            span.replace(from, to);
        }
    }
}

impl Emitter for HumanEmitter {
    fn source_map(&self) -> Option<&SourceMap> {
        self.sm.as_deref()
    }

    fn emit_diagnostic(&mut self, mut diag: DiagInner, _registry: &Registry) {
        let fluent_args = to_fluent_args(diag.args.iter());

        let mut suggestions = diag.suggestions.unwrap_tag();
        self.primary_span_formatted(&mut diag.span, &mut suggestions, &fluent_args);

        self.fix_multispans_in_extern_macros_and_render_macro_backtrace(
            &mut diag.span,
            &mut diag.children,
            &diag.level,
            self.macro_backtrace,
        );

        self.emit_messages_default(
            &diag.level,
            &diag.messages,
            &fluent_args,
            &diag.code,
            &diag.span,
            &diag.children,
            &suggestions,
            self.track_diagnostics.then_some(&diag.emitted_at),
        );
    }

    fn should_show_explain(&self) -> bool {
        !self.short_message
    }

    fn supports_color(&self) -> bool {
        self.dst.supports_color()
    }

    fn translator(&self) -> &Translator {
        &self.translator
    }
}

/// An emitter that does nothing when emitting a non-fatal diagnostic.
/// Fatal diagnostics are forwarded to `fatal_emitter` to avoid silent
/// failures of rustc, as witnessed e.g. in issue #89358.
pub struct FatalOnlyEmitter {
    pub fatal_emitter: Box<dyn Emitter + DynSend>,
    pub fatal_note: Option<String>,
}

impl Emitter for FatalOnlyEmitter {
    fn source_map(&self) -> Option<&SourceMap> {
        None
    }

    fn emit_diagnostic(&mut self, mut diag: DiagInner, registry: &Registry) {
        if diag.level == Level::Fatal {
            if let Some(fatal_note) = &self.fatal_note {
                diag.sub(Level::Note, fatal_note.clone(), MultiSpan::new());
            }
            self.fatal_emitter.emit_diagnostic(diag, registry);
        }
    }

    fn translator(&self) -> &Translator {
        self.fatal_emitter.translator()
    }
}

pub struct SilentEmitter {
    pub translator: Translator,
}

impl Emitter for SilentEmitter {
    fn source_map(&self) -> Option<&SourceMap> {
        None
    }

    fn emit_diagnostic(&mut self, _diag: DiagInner, _registry: &Registry) {}

    fn translator(&self) -> &Translator {
        &self.translator
    }
}

/// Maximum number of suggestions to be shown
///
/// Arbitrary, but taken from trait import suggestion limit
pub const MAX_SUGGESTIONS: usize = 4;

#[derive(Clone, Copy, Debug, PartialEq, Eq)]
pub enum ColorConfig {
    Auto,
    Always,
    Never,
}

impl ColorConfig {
    pub fn to_color_choice(self) -> ColorChoice {
        match self {
            ColorConfig::Always => {
                if io::stderr().is_terminal() {
                    ColorChoice::Always
                } else {
                    ColorChoice::AlwaysAnsi
                }
            }
            ColorConfig::Never => ColorChoice::Never,
            ColorConfig::Auto if io::stderr().is_terminal() => ColorChoice::Auto,
            ColorConfig::Auto => ColorChoice::Never,
        }
    }
}

#[derive(Debug, Clone, Copy, PartialEq, Eq)]
pub enum OutputTheme {
    Ascii,
    Unicode,
}

/// Handles the writing of `HumanReadableErrorType::Default` and `HumanReadableErrorType::Short`
#[derive(Setters)]
pub struct HumanEmitter {
    #[setters(skip)]
    dst: IntoDynSyncSend<Destination>,
    sm: Option<Arc<SourceMap>>,
    #[setters(skip)]
    translator: Translator,
    short_message: bool,
    ui_testing: bool,
    ignored_directories_in_source_blocks: Vec<String>,
    diagnostic_width: Option<usize>,

    macro_backtrace: bool,
    track_diagnostics: bool,
    terminal_url: TerminalUrl,
    theme: OutputTheme,
}

#[derive(Debug)]
pub(crate) struct FileWithAnnotatedLines {
    pub(crate) file: Arc<SourceFile>,
    pub(crate) lines: Vec<Line>,
    multiline_depth: usize,
}

impl HumanEmitter {
    pub fn new(dst: Destination, translator: Translator) -> HumanEmitter {
        HumanEmitter {
            dst: IntoDynSyncSend(dst),
            sm: None,
            translator,
            short_message: false,
            ui_testing: false,
            ignored_directories_in_source_blocks: Vec::new(),
            diagnostic_width: None,
            macro_backtrace: false,
            track_diagnostics: false,
            terminal_url: TerminalUrl::No,
            theme: OutputTheme::Ascii,
        }
    }

    fn maybe_anonymized(&self, line_num: usize) -> Cow<'static, str> {
        if self.ui_testing {
            Cow::Borrowed(ANONYMIZED_LINE_NUM)
        } else {
            Cow::Owned(line_num.to_string())
        }
    }

    fn draw_line(
        &self,
        buffer: &mut StyledBuffer,
        source_string: &str,
        line_index: usize,
        line_offset: usize,
        width_offset: usize,
        code_offset: usize,
        margin: Margin,
    ) -> usize {
        let line_len = source_string.len();
        // Create the source line we will highlight.
        let left = margin.left(line_len);
        let right = margin.right(line_len);
        // FIXME: The following code looks fishy. See #132860.
        // On long lines, we strip the source line, accounting for unicode.
        let code: String = source_string
            .chars()
            .enumerate()
            .skip_while(|(i, _)| *i < left)
            .take_while(|(i, _)| *i < right)
            .map(|(_, c)| c)
            .collect();
        let code = normalize_whitespace(&code);
        let was_cut_right =
            source_string.chars().enumerate().skip_while(|(i, _)| *i < right).next().is_some();
        buffer.puts(line_offset, code_offset, &code, Style::Quotation);
        let placeholder = self.margin();
        if margin.was_cut_left() {
            // We have stripped some code/whitespace from the beginning, make it clear.
            buffer.puts(line_offset, code_offset, placeholder, Style::LineNumber);
        }
        if was_cut_right {
            let padding = str_width(placeholder);
            // We have stripped some code after the rightmost span end, make it clear we did so.
            buffer.puts(
                line_offset,
                code_offset + str_width(&code) - padding,
                placeholder,
                Style::LineNumber,
            );
        }
        buffer.puts(line_offset, 0, &self.maybe_anonymized(line_index), Style::LineNumber);

        self.draw_col_separator_no_space(buffer, line_offset, width_offset - 2);
        left
    }

    #[instrument(level = "trace", skip(self), ret)]
    fn render_source_line(
        &self,
        buffer: &mut StyledBuffer,
        file: Arc<SourceFile>,
        line: &Line,
        width_offset: usize,
        code_offset: usize,
        margin: Margin,
        close_window: bool,
    ) -> Vec<(usize, Style)> {
        // Draw:
        //
        //   LL | ... code ...
        //      |     ^^-^ span label
        //      |       |
        //      |       secondary span label
        //
        //   ^^ ^ ^^^ ^^^^ ^^^ we don't care about code too far to the right of a span, we trim it
        //   |  | |   |
        //   |  | |   actual code found in your source code and the spans we use to mark it
        //   |  | when there's too much wasted space to the left, trim it
        //   |  vertical divider between the column number and the code
        //   column number

        if line.line_index == 0 {
            return Vec::new();
        }

        let Some(source_string) = file.get_line(line.line_index - 1) else {
            return Vec::new();
        };
        trace!(?source_string);

        let line_offset = buffer.num_lines();

        // Left trim.
        // FIXME: This looks fishy. See #132860.
        let left = self.draw_line(
            buffer,
            &source_string,
            line.line_index,
            line_offset,
            width_offset,
            code_offset,
            margin,
        );

        // Special case when there's only one annotation involved, it is the start of a multiline
        // span and there's no text at the beginning of the code line. Instead of doing the whole
        // graph:
        //
        // 2 |   fn foo() {
        //   |  _^
        // 3 | |
        // 4 | | }
        //   | |_^ test
        //
        // we simplify the output to:
        //
        // 2 | / fn foo() {
        // 3 | |
        // 4 | | }
        //   | |_^ test
        let mut buffer_ops = vec![];
        let mut annotations = vec![];
        let mut short_start = true;
        for ann in &line.annotations {
            if let AnnotationType::MultilineStart(depth) = ann.annotation_type {
                if source_string.chars().take(ann.start_col.file).all(|c| c.is_whitespace()) {
                    let uline = self.underline(ann.is_primary);
                    let chr = uline.multiline_whole_line;
                    annotations.push((depth, uline.style));
                    buffer_ops.push((line_offset, width_offset + depth - 1, chr, uline.style));
                } else {
                    short_start = false;
                    break;
                }
            } else if let AnnotationType::MultilineLine(_) = ann.annotation_type {
            } else {
                short_start = false;
                break;
            }
        }
        if short_start {
            for (y, x, c, s) in buffer_ops {
                buffer.putc(y, x, c, s);
            }
            return annotations;
        }

        // We want to display like this:
        //
        //      vec.push(vec.pop().unwrap());
        //      ---      ^^^               - previous borrow ends here
        //      |        |
        //      |        error occurs here
        //      previous borrow of `vec` occurs here
        //
        // But there are some weird edge cases to be aware of:
        //
        //      vec.push(vec.pop().unwrap());
        //      --------                    - previous borrow ends here
        //      ||
        //      |this makes no sense
        //      previous borrow of `vec` occurs here
        //
        // For this reason, we group the lines into "highlight lines"
        // and "annotations lines", where the highlight lines have the `^`.

        // Sort the annotations by (start, end col)
        // The labels are reversed, sort and then reversed again.
        // Consider a list of annotations (A1, A2, C1, C2, B1, B2) where
        // the letter signifies the span. Here we are only sorting by the
        // span and hence, the order of the elements with the same span will
        // not change. On reversing the ordering (|a, b| but b.cmp(a)), you get
        // (C1, C2, B1, B2, A1, A2). All the elements with the same span are
        // still ordered first to last, but all the elements with different
        // spans are ordered by their spans in last to first order. Last to
        // first order is important, because the jiggly lines and | are on
        // the left, so the rightmost span needs to be rendered first,
        // otherwise the lines would end up needing to go over a message.

        let mut annotations = line.annotations.clone();
        annotations.sort_by_key(|a| Reverse(a.start_col));

        // First, figure out where each label will be positioned.
        //
        // In the case where you have the following annotations:
        //
        //      vec.push(vec.pop().unwrap());
        //      --------                    - previous borrow ends here [C]
        //      ||
        //      |this makes no sense [B]
        //      previous borrow of `vec` occurs here [A]
        //
        // `annotations_position` will hold [(2, A), (1, B), (0, C)].
        //
        // We try, when possible, to stick the rightmost annotation at the end
        // of the highlight line:
        //
        //      vec.push(vec.pop().unwrap());
        //      ---      ---               - previous borrow ends here
        //
        // But sometimes that's not possible because one of the other
        // annotations overlaps it. For example, from the test
        // `span_overlap_label`, we have the following annotations
        // (written on distinct lines for clarity):
        //
        //      fn foo(x: u32) {
        //      --------------
        //             -
        //
        // In this case, we can't stick the rightmost-most label on
        // the highlight line, or we would get:
        //
        //      fn foo(x: u32) {
        //      -------- x_span
        //      |
        //      fn_span
        //
        // which is totally weird. Instead we want:
        //
        //      fn foo(x: u32) {
        //      --------------
        //      |      |
        //      |      x_span
        //      fn_span
        //
        // which is...less weird, at least. In fact, in general, if
        // the rightmost span overlaps with any other span, we should
        // use the "hang below" version, so we can at least make it
        // clear where the span *starts*. There's an exception for this
        // logic, when the labels do not have a message:
        //
        //      fn foo(x: u32) {
        //      --------------
        //             |
        //             x_span
        //
        // instead of:
        //
        //      fn foo(x: u32) {
        //      --------------
        //      |      |
        //      |      x_span
        //      <EMPTY LINE>
        //
        let mut overlap = vec![false; annotations.len()];
        let mut annotations_position = vec![];
        let mut line_len: usize = 0;
        let mut p = 0;
        for (i, annotation) in annotations.iter().enumerate() {
            for (j, next) in annotations.iter().enumerate() {
                if overlaps(next, annotation, 0) && j > i {
                    overlap[i] = true;
                    overlap[j] = true;
                }
                if overlaps(next, annotation, 0)  // This label overlaps with another one and both
                    && annotation.has_label()     // take space (they have text and are not
                    && j > i                      // multiline lines).
                    && p == 0
                // We're currently on the first line, move the label one line down
                {
                    // If we're overlapping with an un-labelled annotation with the same span
                    // we can just merge them in the output
                    if next.start_col == annotation.start_col
                        && next.end_col == annotation.end_col
                        && !next.has_label()
                    {
                        continue;
                    }

                    // This annotation needs a new line in the output.
                    p += 1;
                    break;
                }
            }
            annotations_position.push((p, annotation));
            for (j, next) in annotations.iter().enumerate() {
                if j > i {
                    let l = next.label.as_ref().map_or(0, |label| label.len() + 2);
                    if (overlaps(next, annotation, l) // Do not allow two labels to be in the same
                                                     // line if they overlap including padding, to
                                                     // avoid situations like:
                                                     //
                                                     //      fn foo(x: u32) {
                                                     //      -------^------
                                                     //      |      |
                                                     //      fn_spanx_span
                                                     //
                        && annotation.has_label()    // Both labels must have some text, otherwise
                        && next.has_label())         // they are not overlapping.
                                                     // Do not add a new line if this annotation
                                                     // or the next are vertical line placeholders.
                        || (annotation.takes_space() // If either this or the next annotation is
                            && next.has_label())     // multiline start/end, move it to a new line
                        || (annotation.has_label()   // so as not to overlap the horizontal lines.
                            && next.takes_space())
                        || (annotation.takes_space() && next.takes_space())
                        || (overlaps(next, annotation, l)
                            && next.end_col <= annotation.end_col
                            && next.has_label()
                            && p == 0)
                    // Avoid #42595.
                    {
                        // This annotation needs a new line in the output.
                        p += 1;
                        break;
                    }
                }
            }
            line_len = max(line_len, p);
        }

        if line_len != 0 {
            line_len += 1;
        }

        // If there are no annotations or the only annotations on this line are
        // MultilineLine, then there's only code being shown, stop processing.
        if line.annotations.iter().all(|a| a.is_line()) {
            return vec![];
        }

        if annotations_position
            .iter()
            .all(|(_, ann)| matches!(ann.annotation_type, AnnotationType::MultilineStart(_)))
            && let Some(max_pos) = annotations_position.iter().map(|(pos, _)| *pos).max()
        {
            // Special case the following, so that we minimize overlapping multiline spans.
            //
            // 3 │       X0 Y0 Z0
            //   │ ┏━━━━━┛  │  │     < We are writing these lines
            //   │ ┃┌───────┘  │     < by reverting the "depth" of
            //   │ ┃│┌─────────┘     < their multiline spans.
            // 4 │ ┃││   X1 Y1 Z1
            // 5 │ ┃││   X2 Y2 Z2
            //   │ ┃│└────╿──│──┘ `Z` label
            //   │ ┃└─────│──┤
            //   │ ┗━━━━━━┥  `Y` is a good letter too
            //   ╰╴       `X` is a good letter
            for (pos, _) in &mut annotations_position {
                *pos = max_pos - *pos;
            }
            // We know then that we don't need an additional line for the span label, saving us
            // one line of vertical space.
            line_len = line_len.saturating_sub(1);
        }

        // Write the column separator.
        //
        // After this we will have:
        //
        // 2 |   fn foo() {
        //   |
        //   |
        //   |
        // 3 |
        // 4 |   }
        //   |
        for pos in 0..=line_len {
            self.draw_col_separator_no_space(buffer, line_offset + pos + 1, width_offset - 2);
        }
        if close_window {
            self.draw_col_separator_end(buffer, line_offset + line_len + 1, width_offset - 2);
        }

        // Write the horizontal lines for multiline annotations
        // (only the first and last lines need this).
        //
        // After this we will have:
        //
        // 2 |   fn foo() {
        //   |  __________
        //   |
        //   |
        // 3 |
        // 4 |   }
        //   |  _
        for &(pos, annotation) in &annotations_position {
            let underline = self.underline(annotation.is_primary);
            let pos = pos + 1;
            match annotation.annotation_type {
                AnnotationType::MultilineStart(depth) | AnnotationType::MultilineEnd(depth) => {
                    let pre: usize = source_string
                        .chars()
                        .take(annotation.start_col.file)
                        .skip(left)
                        .map(|c| char_width(c))
                        .sum();
                    self.draw_range(
                        buffer,
                        underline.multiline_horizontal,
                        line_offset + pos,
                        width_offset + depth,
                        code_offset + pre,
                        underline.style,
                    );
                }
                _ => {}
            }
        }

        // Write the vertical lines for labels that are on a different line as the underline.
        //
        // After this we will have:
        //
        // 2 |   fn foo() {
        //   |  __________
        //   | |    |
        //   | |
        // 3 | |
        // 4 | | }
        //   | |_
        for &(pos, annotation) in &annotations_position {
            let underline = self.underline(annotation.is_primary);
            let pos = pos + 1;

            let code_offset = code_offset
                + source_string
                    .chars()
                    .take(annotation.start_col.file)
                    .skip(left)
                    .map(|c| char_width(c))
                    .sum::<usize>();
            if pos > 1 && (annotation.has_label() || annotation.takes_space()) {
                for p in line_offset + 1..=line_offset + pos {
                    buffer.putc(
                        p,
                        code_offset,
                        match annotation.annotation_type {
                            AnnotationType::MultilineLine(_) => underline.multiline_vertical,
                            _ => underline.vertical_text_line,
                        },
                        underline.style,
                    );
                }
                if let AnnotationType::MultilineStart(_) = annotation.annotation_type {
                    buffer.putc(
                        line_offset + pos,
                        code_offset,
                        underline.bottom_right,
                        underline.style,
                    );
                }
                if let AnnotationType::MultilineEnd(_) = annotation.annotation_type
                    && annotation.has_label()
                {
                    buffer.putc(
                        line_offset + pos,
                        code_offset,
                        underline.multiline_bottom_right_with_text,
                        underline.style,
                    );
                }
            }
            match annotation.annotation_type {
                AnnotationType::MultilineStart(depth) => {
                    buffer.putc(
                        line_offset + pos,
                        width_offset + depth - 1,
                        underline.top_left,
                        underline.style,
                    );
                    for p in line_offset + pos + 1..line_offset + line_len + 2 {
                        buffer.putc(
                            p,
                            width_offset + depth - 1,
                            underline.multiline_vertical,
                            underline.style,
                        );
                    }
                }
                AnnotationType::MultilineEnd(depth) => {
                    for p in line_offset..line_offset + pos {
                        buffer.putc(
                            p,
                            width_offset + depth - 1,
                            underline.multiline_vertical,
                            underline.style,
                        );
                    }
                    buffer.putc(
                        line_offset + pos,
                        width_offset + depth - 1,
                        underline.bottom_left,
                        underline.style,
                    );
                }
                _ => (),
            }
        }

        // Write the labels on the annotations that actually have a label.
        //
        // After this we will have:
        //
        // 2 |   fn foo() {
        //   |  __________
        //   |      |
        //   |      something about `foo`
        // 3 |
        // 4 |   }
        //   |  _  test
        for &(pos, annotation) in &annotations_position {
            let style =
                if annotation.is_primary { Style::LabelPrimary } else { Style::LabelSecondary };
            let (pos, col) = if pos == 0 {
                let pre: usize = source_string
                    .chars()
                    .take(annotation.end_col.file)
                    .skip(left)
                    .map(|c| char_width(c))
                    .sum();
                if annotation.end_col.file == 0 {
                    (pos + 1, (pre + 2))
                } else {
                    let pad = if annotation.end_col.file - annotation.start_col.file == 0 {
                        2
                    } else {
                        1
                    };
                    (pos + 1, (pre + pad))
                }
            } else {
                let pre: usize = source_string
                    .chars()
                    .take(annotation.start_col.file)
                    .skip(left)
                    .map(|c| char_width(c))
                    .sum();
                (pos + 2, pre)
            };
            if let Some(ref label) = annotation.label {
                buffer.puts(line_offset + pos, code_offset + col, label, style);
            }
        }

        // Sort from biggest span to smallest span so that smaller spans are
        // represented in the output:
        //
        // x | fn foo()
        //   | ^^^---^^
        //   | |  |
        //   | |  something about `foo`
        //   | something about `fn foo()`
        annotations_position.sort_by_key(|(_, ann)| {
            // Decreasing order. When annotations share the same length, prefer `Primary`.
            (Reverse(ann.len()), ann.is_primary)
        });

        // Write the underlines.
        //
        // After this we will have:
        //
        // 2 |   fn foo() {
        //   |  ____-_____^
        //   |      |
        //   |      something about `foo`
        // 3 |
        // 4 |   }
        //   |  _^  test
        for &(pos, annotation) in &annotations_position {
            let uline = self.underline(annotation.is_primary);
            let width = annotation.end_col.file - annotation.start_col.file;
            let previous: String =
                source_string.chars().take(annotation.start_col.file).skip(left).collect();
            let underlined: String =
                source_string.chars().skip(annotation.start_col.file).take(width).collect();
            debug!(?previous, ?underlined);
            let code_offset = code_offset
                + source_string
                    .chars()
                    .take(annotation.start_col.file)
                    .skip(left)
                    .map(|c| char_width(c))
                    .sum::<usize>();
            let ann_width: usize = source_string
                .chars()
                .skip(annotation.start_col.file)
                .take(width)
                .map(|c| char_width(c))
                .sum();
            let ann_width = if ann_width == 0
                && matches!(annotation.annotation_type, AnnotationType::Singleline)
            {
                1
            } else {
                ann_width
            };
            for p in 0..ann_width {
                // The default span label underline.
                buffer.putc(line_offset + 1, code_offset + p, uline.underline, uline.style);
            }

            if pos == 0
                && matches!(
                    annotation.annotation_type,
                    AnnotationType::MultilineStart(_) | AnnotationType::MultilineEnd(_)
                )
            {
                // The beginning of a multiline span with its leftward moving line on the same line.
                buffer.putc(
                    line_offset + 1,
                    code_offset,
                    match annotation.annotation_type {
                        AnnotationType::MultilineStart(_) => uline.top_right_flat,
                        AnnotationType::MultilineEnd(_) => uline.multiline_end_same_line,
                        _ => panic!("unexpected annotation type: {annotation:?}"),
                    },
                    uline.style,
                );
            } else if pos != 0
                && matches!(
                    annotation.annotation_type,
                    AnnotationType::MultilineStart(_) | AnnotationType::MultilineEnd(_)
                )
            {
                // The beginning of a multiline span with its leftward moving line on another line,
                // so we start going down first.
                buffer.putc(
                    line_offset + 1,
                    code_offset,
                    match annotation.annotation_type {
                        AnnotationType::MultilineStart(_) => uline.multiline_start_down,
                        AnnotationType::MultilineEnd(_) => uline.multiline_end_up,
                        _ => panic!("unexpected annotation type: {annotation:?}"),
                    },
                    uline.style,
                );
            } else if pos != 0 && annotation.has_label() {
                // The beginning of a span label with an actual label, we'll point down.
                buffer.putc(line_offset + 1, code_offset, uline.label_start, uline.style);
            }
        }

        // We look for individual *long* spans, and we trim the *middle*, so that we render
        // LL | ...= [0, 0, 0, ..., 0, 0];
        //    |      ^^^^^^^^^^...^^^^^^^ expected `&[u8]`, found `[{integer}; 1680]`
        for (i, (_pos, annotation)) in annotations_position.iter().enumerate() {
            // Skip cases where multiple spans overlap each other.
            if overlap[i] {
                continue;
            };
            let AnnotationType::Singleline = annotation.annotation_type else { continue };
            let width = annotation.end_col.display - annotation.start_col.display;
            if width > margin.column_width * 2 && width > 10 {
                // If the terminal is *too* small, we keep at least a tiny bit of the span for
                // display.
                let pad = max(margin.column_width / 3, 5);
                // Code line
                buffer.replace(
                    line_offset,
                    annotation.start_col.file + pad,
                    annotation.end_col.file - pad,
                    self.margin(),
                );
                // Underline line
                buffer.replace(
                    line_offset + 1,
                    annotation.start_col.file + pad,
                    annotation.end_col.file - pad,
                    self.margin(),
                );
            }
        }
        annotations_position
            .iter()
            .filter_map(|&(_, annotation)| match annotation.annotation_type {
                AnnotationType::MultilineStart(p) | AnnotationType::MultilineEnd(p) => {
                    let style = if annotation.is_primary {
                        Style::LabelPrimary
                    } else {
                        Style::LabelSecondary
                    };
                    Some((p, style))
                }
                _ => None,
            })
            .collect::<Vec<_>>()
    }

    fn get_multispan_max_line_num(&mut self, msp: &MultiSpan) -> usize {
        let Some(ref sm) = self.sm else {
            return 0;
        };

        let will_be_emitted = |span: Span| {
            !span.is_dummy() && {
                let file = sm.lookup_source_file(span.hi());
                should_show_source_code(&self.ignored_directories_in_source_blocks, sm, &file)
            }
        };

        let mut max = 0;
        for primary_span in msp.primary_spans() {
            if will_be_emitted(*primary_span) {
                let hi = sm.lookup_char_pos(primary_span.hi());
                max = (hi.line).max(max);
            }
        }
        if !self.short_message {
            for span_label in msp.span_labels() {
                if will_be_emitted(span_label.span) {
                    let hi = sm.lookup_char_pos(span_label.span.hi());
                    max = (hi.line).max(max);
                }
            }
        }

        max
    }

    fn get_max_line_num(&mut self, span: &MultiSpan, children: &[Subdiag]) -> usize {
        let primary = self.get_multispan_max_line_num(span);
        children
            .iter()
            .map(|sub| self.get_multispan_max_line_num(&sub.span))
            .max()
            .unwrap_or(0)
            .max(primary)
    }

    /// Adds a left margin to every line but the first, given a padding length and the label being
    /// displayed, keeping the provided highlighting.
    fn msgs_to_buffer(
        &self,
        buffer: &mut StyledBuffer,
        msgs: &[(DiagMessage, Style)],
        args: &FluentArgs<'_>,
        padding: usize,
        label: &str,
        override_style: Option<Style>,
    ) -> usize {
        // The extra 5 ` ` is padding that's always needed to align to the `note: `:
        //
        //   error: message
        //     --> file.rs:13:20
        //      |
        //   13 |     <CODE>
        //      |      ^^^^
        //      |
        //      = note: multiline
        //              message
        //   ++^^^----xx
        //    |  |   | |
        //    |  |   | magic `2`
        //    |  |   length of label
        //    |  magic `3`
        //    `max_line_num_len`
        let padding = " ".repeat(padding + label.len() + 5);

        /// Returns `override` if it is present and `style` is `NoStyle` or `style` otherwise
        fn style_or_override(style: Style, override_: Option<Style>) -> Style {
            match (style, override_) {
                (Style::NoStyle, Some(override_)) => override_,
                _ => style,
            }
        }

        let mut line_number = 0;

        // Provided the following diagnostic message:
        //
        //     let msgs = vec![
        //       ("
        //       ("highlighted multiline\nstring to\nsee how it ", Style::NoStyle),
        //       ("looks", Style::Highlight),
        //       ("with\nvery ", Style::NoStyle),
        //       ("weird", Style::Highlight),
        //       (" formats\n", Style::NoStyle),
        //       ("see?", Style::Highlight),
        //     ];
        //
        // the expected output on a note is (* surround the highlighted text)
        //
        //        = note: highlighted multiline
        //                string to
        //                see how it *looks* with
        //                very *weird* formats
        //                see?
        for (text, style) in msgs.iter() {
            let text = self.translator.translate_message(text, args).map_err(Report::new).unwrap();
            let text = &normalize_whitespace(&text);
            let lines = text.split('\n').collect::<Vec<_>>();
            if lines.len() > 1 {
                for (i, line) in lines.iter().enumerate() {
                    if i != 0 {
                        line_number += 1;
                        buffer.append(line_number, &padding, Style::NoStyle);
                    }
                    buffer.append(line_number, line, style_or_override(*style, override_style));
                }
            } else {
                buffer.append(line_number, text, style_or_override(*style, override_style));
            }
        }
        line_number
    }

    #[instrument(level = "trace", skip(self, args), ret)]
    fn emit_messages_default_inner(
        &mut self,
        msp: &MultiSpan,
        msgs: &[(DiagMessage, Style)],
        args: &FluentArgs<'_>,
        code: &Option<ErrCode>,
        level: &Level,
        max_line_num_len: usize,
        is_secondary: bool,
        emitted_at: Option<&DiagLocation>,
        is_cont: bool,
    ) -> io::Result<()> {
        let mut buffer = StyledBuffer::new();

        if !msp.has_primary_spans() && !msp.has_span_labels() && is_secondary && !self.short_message
        {
            // This is a secondary message with no span info
            for _ in 0..max_line_num_len {
                buffer.prepend(0, " ", Style::NoStyle);
            }
            self.draw_note_separator(&mut buffer, 0, max_line_num_len + 1, is_cont);
            if *level != Level::FailureNote {
                buffer.append(0, level.to_str(), Style::MainHeaderMsg);
                buffer.append(0, ": ", Style::NoStyle);
            }
            let printed_lines =
                self.msgs_to_buffer(&mut buffer, msgs, args, max_line_num_len, "note", None);
            if is_cont && matches!(self.theme, OutputTheme::Unicode) {
                // There's another note after this one, associated to the subwindow above.
                // We write additional vertical lines to join them:
                //   ╭▸ test.rs:3:3
                //   │
                // 3 │   code
                //   │   ━━━━
                //   │
                //   ├ note: foo
                //   │       bar
                //   ╰ note: foo
                //           bar
                for i in 1..=printed_lines {
                    self.draw_col_separator_no_space(&mut buffer, i, max_line_num_len + 1);
                }
            }
        } else {
            let mut label_width = 0;
            // The failure note level itself does not provide any useful diagnostic information
            if *level != Level::FailureNote {
                buffer.append(0, level.to_str(), Style::Level(*level));
                label_width += level.to_str().len();
            }
            if let Some(code) = code {
                buffer.append(0, "[", Style::Level(*level));
                let code = if let TerminalUrl::Yes = self.terminal_url {
                    let path = "https://doc.rust-lang.org/error_codes";
                    format!("\x1b]8;;{path}/{code}.html\x07{code}\x1b]8;;\x07")
                } else {
                    code.to_string()
                };
                buffer.append(0, &code, Style::Level(*level));
                buffer.append(0, "]", Style::Level(*level));
                label_width += 2 + code.len();
            }
            let header_style = if is_secondary {
                Style::HeaderMsg
            } else if self.short_message {
                // For short messages avoid bolding the message, as it doesn't look great (#63835).
                Style::NoStyle
            } else {
                Style::MainHeaderMsg
            };
            if *level != Level::FailureNote {
                buffer.append(0, ": ", header_style);
                label_width += 2;
            }
            let mut line = 0;
            for (text, style) in msgs.iter() {
                let text =
                    self.translator.translate_message(text, args).map_err(Report::new).unwrap();
                // Account for newlines to align output to its label.
                for text in normalize_whitespace(&text).lines() {
                    buffer.append(
                        line,
                        &format!(
                            "{}{}",
                            if line == 0 { String::new() } else { " ".repeat(label_width) },
                            text
                        ),
                        match style {
                            Style::Highlight => *style,
                            _ => header_style,
                        },
                    );
                    line += 1;
                }
                // We add lines above, but if the last line has no explicit newline (which would
                // yield an empty line), then we revert one line up to continue with the next
                // styled text chunk on the same line as the last one from the prior one. Otherwise
                // every `text` would appear on their own line (because even though they didn't end
                // in '\n', they advanced `line` by one).
                if line > 0 {
                    line -= 1;
                }
            }
            if self.short_message {
                let labels = msp
                    .span_labels()
                    .into_iter()
                    .filter_map(|label| match label.label {
                        Some(msg) if label.is_primary => {
                            let text = self.translator.translate_message(&msg, args).ok()?;
                            if !text.trim().is_empty() { Some(text.to_string()) } else { None }
                        }
                        _ => None,
                    })
                    .collect::<Vec<_>>()
                    .join(", ");
                if !labels.is_empty() {
                    buffer.append(line, ": ", Style::NoStyle);
                    buffer.append(line, &labels, Style::NoStyle);
                }
            }
        }
        let mut annotated_files = FileWithAnnotatedLines::collect_annotations(self, args, msp);
        trace!("{annotated_files:#?}");

        // Make sure our primary file comes first
        let primary_span = msp.primary_span().unwrap_or_default();
        let (Some(sm), false) = (self.sm.as_ref(), primary_span.is_dummy()) else {
            // If we don't have span information, emit and exit
            return emit_to_destination(&buffer.render(), level, &mut self.dst, self.short_message);
        };
        let primary_lo = sm.lookup_char_pos(primary_span.lo());
        if let Ok(pos) =
            annotated_files.binary_search_by(|x| x.file.name.cmp(&primary_lo.file.name))
        {
            annotated_files.swap(0, pos);
        }

        // Print out the annotate source lines that correspond with the error
        for annotated_file in annotated_files {
            // we can't annotate anything if the source is unavailable.
            if !should_show_source_code(
                &self.ignored_directories_in_source_blocks,
                sm,
                &annotated_file.file,
            ) {
                if !self.short_message {
                    // We'll just print an unannotated message.
                    for (annotation_id, line) in annotated_file.lines.iter().enumerate() {
                        let mut annotations = line.annotations.clone();
                        annotations.sort_by_key(|a| Reverse(a.start_col));
                        let mut line_idx = buffer.num_lines();

                        let labels: Vec<_> = annotations
                            .iter()
                            .filter_map(|a| Some((a.label.as_ref()?, a.is_primary)))
                            .filter(|(l, _)| !l.is_empty())
                            .collect();

                        if annotation_id == 0 || !labels.is_empty() {
                            buffer.append(
                                line_idx,
                                &format!(
                                    "{}:{}:{}",
                                    sm.filename_for_diagnostics(&annotated_file.file.name),
                                    sm.doctest_offset_line(
                                        &annotated_file.file.name,
                                        line.line_index
                                    ),
                                    annotations[0].start_col.file + 1,
                                ),
                                Style::LineAndColumn,
                            );
                            if annotation_id == 0 {
                                buffer.prepend(line_idx, self.file_start(), Style::LineNumber);
                            } else {
                                buffer.prepend(
                                    line_idx,
                                    self.secondary_file_start(),
                                    Style::LineNumber,
                                );
                            }
                            for _ in 0..max_line_num_len {
                                buffer.prepend(line_idx, " ", Style::NoStyle);
                            }
                            line_idx += 1;
                        }
                        for (label, is_primary) in labels.into_iter() {
                            let style = if is_primary {
                                Style::LabelPrimary
                            } else {
                                Style::LabelSecondary
                            };
                            let pipe = self.col_separator();
                            buffer.prepend(line_idx, &format!(" {pipe}"), Style::LineNumber);
                            for _ in 0..max_line_num_len {
                                buffer.prepend(line_idx, " ", Style::NoStyle);
                            }
                            line_idx += 1;
                            let chr = self.note_separator();
                            buffer.append(line_idx, &format!(" {chr} note: "), style);
                            for _ in 0..max_line_num_len {
                                buffer.prepend(line_idx, " ", Style::NoStyle);
                            }
                            buffer.append(line_idx, label, style);
                            line_idx += 1;
                        }
                    }
                }
                continue;
            }

            // print out the span location and spacer before we print the annotated source
            // to do this, we need to know if this span will be primary
            let is_primary = primary_lo.file.name == annotated_file.file.name;
            if is_primary {
                let loc = primary_lo.clone();
                if !self.short_message {
                    // remember where we are in the output buffer for easy reference
                    let buffer_msg_line_offset = buffer.num_lines();

                    buffer.prepend(buffer_msg_line_offset, self.file_start(), Style::LineNumber);
                    buffer.append(
                        buffer_msg_line_offset,
                        &format!(
                            "{}:{}:{}",
                            sm.filename_for_diagnostics(&loc.file.name),
                            sm.doctest_offset_line(&loc.file.name, loc.line),
                            loc.col.0 + 1,
                        ),
                        Style::LineAndColumn,
                    );
                    for _ in 0..max_line_num_len {
                        buffer.prepend(buffer_msg_line_offset, " ", Style::NoStyle);
                    }
                } else {
                    buffer.prepend(
                        0,
                        &format!(
                            "{}:{}:{}: ",
                            sm.filename_for_diagnostics(&loc.file.name),
                            sm.doctest_offset_line(&loc.file.name, loc.line),
                            loc.col.0 + 1,
                        ),
                        Style::LineAndColumn,
                    );
                }
            } else if !self.short_message {
                // remember where we are in the output buffer for easy reference
                let buffer_msg_line_offset = buffer.num_lines();

                // Add spacing line, as shown:
                //   --> $DIR/file:54:15
                //    |
                // LL |         code
                //    |         ^^^^
                //    | (<- It prints *this* line)
                //   ::: $DIR/other_file.rs:15:5
                //    |
                // LL |     code
                //    |     ----
                self.draw_col_separator_no_space(
                    &mut buffer,
                    buffer_msg_line_offset,
                    max_line_num_len + 1,
                );

                // Then, the secondary file indicator
                buffer.prepend(
                    buffer_msg_line_offset + 1,
                    self.secondary_file_start(),
                    Style::LineNumber,
                );
                let loc = if let Some(first_line) = annotated_file.lines.first() {
                    let col = if let Some(first_annotation) = first_line.annotations.first() {
                        format!(":{}", first_annotation.start_col.file + 1)
                    } else {
                        String::new()
                    };
                    format!(
                        "{}:{}{}",
                        sm.filename_for_diagnostics(&annotated_file.file.name),
                        sm.doctest_offset_line(&annotated_file.file.name, first_line.line_index),
                        col
                    )
                } else {
                    format!("{}", sm.filename_for_diagnostics(&annotated_file.file.name))
                };
                buffer.append(buffer_msg_line_offset + 1, &loc, Style::LineAndColumn);
                for _ in 0..max_line_num_len {
                    buffer.prepend(buffer_msg_line_offset + 1, " ", Style::NoStyle);
                }
            }

            if !self.short_message {
                // Put in the spacer between the location and annotated source
                let buffer_msg_line_offset = buffer.num_lines();
                self.draw_col_separator_no_space(
                    &mut buffer,
                    buffer_msg_line_offset,
                    max_line_num_len + 1,
                );

                // Contains the vertical lines' positions for active multiline annotations
                let mut multilines = FxIndexMap::default();

                // Get the left-side margin to remove it
                let mut whitespace_margin = usize::MAX;
                for line_idx in 0..annotated_file.lines.len() {
                    let file = Arc::clone(&annotated_file.file);
                    let line = &annotated_file.lines[line_idx];
                    if let Some(source_string) =
                        line.line_index.checked_sub(1).and_then(|l| file.get_line(l))
                    {
                        // Whitespace can only be removed (aka considered leading)
                        // if the lexer considers it whitespace.
                        // non-rustc_lexer::is_whitespace() chars are reported as an
                        // error (ex. no-break-spaces \u{a0}), and thus can't be considered
                        // for removal during error reporting.
                        // FIXME: doesn't account for '\t' properly.
                        let leading_whitespace = source_string
                            .chars()
                            .take_while(|c| rustc_lexer::is_whitespace(*c))
                            .count();
                        if source_string.chars().any(|c| !rustc_lexer::is_whitespace(c)) {
                            whitespace_margin = min(whitespace_margin, leading_whitespace);
                        }
                    }
                }
                if whitespace_margin == usize::MAX {
                    whitespace_margin = 0;
                }

                // Left-most column any visible span points at.
                let mut span_left_margin = usize::MAX;
                for line in &annotated_file.lines {
                    for ann in &line.annotations {
                        span_left_margin = min(span_left_margin, ann.start_col.file);
                        span_left_margin = min(span_left_margin, ann.end_col.file);
                    }
                }
                if span_left_margin == usize::MAX {
                    span_left_margin = 0;
                }

                // Right-most column any visible span points at.
                let mut span_right_margin = 0;
                let mut label_right_margin = 0;
                let mut max_line_len = 0;
                for line in &annotated_file.lines {
                    max_line_len = max(
                        max_line_len,
                        line.line_index
                            .checked_sub(1)
                            .and_then(|l| annotated_file.file.get_line(l))
                            .map_or(0, |s| s.len()),
                    );
                    for ann in &line.annotations {
                        span_right_margin = max(span_right_margin, ann.start_col.file);
                        span_right_margin = max(span_right_margin, ann.end_col.file);
                        // FIXME: account for labels not in the same line
                        let label_right = ann.label.as_ref().map_or(0, |l| l.len() + 1);
                        label_right_margin =
                            max(label_right_margin, ann.end_col.file + label_right);
                    }
                }

                let width_offset = 3 + max_line_num_len;
                let code_offset = if annotated_file.multiline_depth == 0 {
                    width_offset
                } else {
                    width_offset + annotated_file.multiline_depth + 1
                };

                let column_width = self.column_width(code_offset);

                let margin = Margin::new(
                    whitespace_margin,
                    span_left_margin,
                    span_right_margin,
                    label_right_margin,
                    column_width,
                    max_line_len,
                );

                // Next, output the annotate source for this file
                for line_idx in 0..annotated_file.lines.len() {
                    let previous_buffer_line = buffer.num_lines();

                    let depths = self.render_source_line(
                        &mut buffer,
                        Arc::clone(&annotated_file.file),
                        &annotated_file.lines[line_idx],
                        width_offset,
                        code_offset,
                        margin,
                        !is_cont && line_idx + 1 == annotated_file.lines.len(),
                    );

                    let mut to_add = FxHashMap::default();

                    for (depth, style) in depths {
                        // FIXME(#120456) - is `swap_remove` correct?
                        if multilines.swap_remove(&depth).is_none() {
                            to_add.insert(depth, style);
                        }
                    }

                    // Set the multiline annotation vertical lines to the left of
                    // the code in this line.
                    for (depth, style) in &multilines {
                        for line in previous_buffer_line..buffer.num_lines() {
                            self.draw_multiline_line(
                                &mut buffer,
                                line,
                                width_offset,
                                *depth,
                                *style,
                            );
                        }
                    }
                    // check to see if we need to print out or elide lines that come between
                    // this annotated line and the next one.
                    if line_idx < (annotated_file.lines.len() - 1) {
                        let line_idx_delta = annotated_file.lines[line_idx + 1].line_index
                            - annotated_file.lines[line_idx].line_index;
                        if line_idx_delta > 2 {
                            let last_buffer_line_num = buffer.num_lines();
                            self.draw_line_separator(
                                &mut buffer,
                                last_buffer_line_num,
                                width_offset,
                            );

                            // Set the multiline annotation vertical lines on `...` bridging line.
                            for (depth, style) in &multilines {
                                self.draw_multiline_line(
                                    &mut buffer,
                                    last_buffer_line_num,
                                    width_offset,
                                    *depth,
                                    *style,
                                );
                            }
                            if let Some(line) = annotated_file.lines.get(line_idx) {
                                for ann in &line.annotations {
                                    if let AnnotationType::MultilineStart(pos) = ann.annotation_type
                                    {
                                        // In the case where we have elided the entire start of the
                                        // multispan because those lines were empty, we still need
                                        // to draw the `|`s across the `...`.
                                        self.draw_multiline_line(
                                            &mut buffer,
                                            last_buffer_line_num,
                                            width_offset,
                                            pos,
                                            if ann.is_primary {
                                                Style::UnderlinePrimary
                                            } else {
                                                Style::UnderlineSecondary
                                            },
                                        );
                                    }
                                }
                            }
                        } else if line_idx_delta == 2 {
                            let unannotated_line = annotated_file
                                .file
                                .get_line(annotated_file.lines[line_idx].line_index)
                                .unwrap_or_else(|| Cow::from(""));

                            let last_buffer_line_num = buffer.num_lines();

                            self.draw_line(
                                &mut buffer,
                                &normalize_whitespace(&unannotated_line),
                                annotated_file.lines[line_idx + 1].line_index - 1,
                                last_buffer_line_num,
                                width_offset,
                                code_offset,
                                margin,
                            );

                            for (depth, style) in &multilines {
                                self.draw_multiline_line(
                                    &mut buffer,
                                    last_buffer_line_num,
                                    width_offset,
                                    *depth,
                                    *style,
                                );
                            }
                            if let Some(line) = annotated_file.lines.get(line_idx) {
                                for ann in &line.annotations {
                                    if let AnnotationType::MultilineStart(pos) = ann.annotation_type
                                    {
                                        self.draw_multiline_line(
                                            &mut buffer,
                                            last_buffer_line_num,
                                            width_offset,
                                            pos,
                                            if ann.is_primary {
                                                Style::UnderlinePrimary
                                            } else {
                                                Style::UnderlineSecondary
                                            },
                                        );
                                    }
                                }
                            }
                        }
                    }

                    multilines.extend(&to_add);
                }
            }
            trace!("buffer: {:#?}", buffer.render());
        }

        if let Some(tracked) = emitted_at {
            let track = format!("-Ztrack-diagnostics: created at {tracked}");
            let len = buffer.num_lines();
            buffer.append(len, &track, Style::NoStyle);
        }

        // final step: take our styled buffer, render it, then output it
        emit_to_destination(&buffer.render(), level, &mut self.dst, self.short_message)?;

        Ok(())
    }

    fn column_width(&self, code_offset: usize) -> usize {
        if let Some(width) = self.diagnostic_width {
            width.saturating_sub(code_offset)
        } else if self.ui_testing || cfg!(miri) {
            DEFAULT_COLUMN_WIDTH
        } else {
            termize::dimensions()
                .map(|(w, _)| w.saturating_sub(code_offset))
                .unwrap_or(DEFAULT_COLUMN_WIDTH)
        }
    }

    fn emit_suggestion_default(
        &mut self,
        span: &MultiSpan,
        suggestion: &CodeSuggestion,
        args: &FluentArgs<'_>,
        level: &Level,
        max_line_num_len: usize,
    ) -> io::Result<()> {
        let Some(ref sm) = self.sm else {
            return Ok(());
        };

        // Render the replacements for each suggestion
        let suggestions = suggestion.splice_lines(sm);
        debug!(?suggestions);

        if suggestions.is_empty() {
            // Here we check if there are suggestions that have actual code changes. We sometimes
            // suggest the same code that is already there, instead of changing how we produce the
            // suggestions and filtering there, we just don't emit the suggestion.
            // Suggestions coming from macros can also have malformed spans. This is a heavy handed
            // approach to avoid ICEs by ignoring the suggestion outright.
            return Ok(());
        }

        let mut buffer = StyledBuffer::new();

        // Render the suggestion message
        buffer.append(0, level.to_str(), Style::Level(*level));
        buffer.append(0, ": ", Style::HeaderMsg);

        let mut msg = vec![(suggestion.msg.to_owned(), Style::NoStyle)];
        if suggestions
            .iter()
            .take(MAX_SUGGESTIONS)
            .any(|(_, _, _, only_capitalization)| *only_capitalization)
        {
            msg.push((" (notice the capitalization difference)".into(), Style::NoStyle));
        }
        self.msgs_to_buffer(
            &mut buffer,
            &msg,
            args,
            max_line_num_len,
            "suggestion",
            Some(Style::HeaderMsg),
        );

        let other_suggestions = suggestions.len().saturating_sub(MAX_SUGGESTIONS);

        let mut row_num = 2;
        for (i, (complete, parts, highlights, _)) in
            suggestions.into_iter().enumerate().take(MAX_SUGGESTIONS)
        {
            debug!(?complete, ?parts, ?highlights);

            let has_deletion =
                parts.iter().any(|p| p.is_deletion(sm) || p.is_destructive_replacement(sm));
            let is_multiline = complete.lines().count() > 1;

            if i == 0 {
                self.draw_col_separator_start(&mut buffer, row_num - 1, max_line_num_len + 1);
            } else {
                buffer.puts(
                    row_num - 1,
                    max_line_num_len + 1,
                    self.multi_suggestion_separator(),
                    Style::LineNumber,
                );
            }
            if let Some(span) = span.primary_span() {
                // Compare the primary span of the diagnostic with the span of the suggestion
                // being emitted. If they belong to the same file, we don't *need* to show the
                // file name, saving in verbosity, but if it *isn't* we do need it, otherwise we're
                // telling users to make a change but not clarifying *where*.
                let loc = sm.lookup_char_pos(parts[0].span.lo());
                if loc.file.name != sm.span_to_filename(span) && loc.file.name.is_real() {
                    // --> file.rs:line:col
                    //  |
                    let arrow = self.file_start();
                    buffer.puts(row_num - 1, 0, arrow, Style::LineNumber);
                    let filename = sm.filename_for_diagnostics(&loc.file.name);
                    let offset = sm.doctest_offset_line(&loc.file.name, loc.line);
                    let message = format!("{}:{}:{}", filename, offset, loc.col.0 + 1);
                    if row_num == 2 {
                        let col = usize::max(max_line_num_len + 1, arrow.len());
                        buffer.puts(1, col, &message, Style::LineAndColumn);
                    } else {
                        buffer.append(row_num - 1, &message, Style::LineAndColumn);
                    }
                    for _ in 0..max_line_num_len {
                        buffer.prepend(row_num - 1, " ", Style::NoStyle);
                    }
                    self.draw_col_separator_no_space(&mut buffer, row_num, max_line_num_len + 1);
                    row_num += 1;
                }
            }
            let show_code_change = if has_deletion && !is_multiline {
                DisplaySuggestion::Diff
            } else if let [part] = &parts[..]
                && part.snippet.ends_with('\n')
                && part.snippet.trim() == complete.trim()
            {
                // We are adding a line(s) of code before code that was already there.
                DisplaySuggestion::Add
            } else if (parts.len() != 1 || parts[0].snippet.trim() != complete.trim())
                && !is_multiline
            {
                DisplaySuggestion::Underline
            } else {
                DisplaySuggestion::None
            };

            if let DisplaySuggestion::Diff = show_code_change {
                row_num += 1;
            }

            let file_lines = sm
                .span_to_lines(parts[0].span)
                .expect("span_to_lines failed when emitting suggestion");

            assert!(!file_lines.lines.is_empty() || parts[0].span.is_dummy());

            let line_start = sm.lookup_char_pos(parts[0].span.lo()).line;
            let mut lines = complete.lines();
            if lines.clone().next().is_none() {
                // Account for a suggestion to completely remove a line(s) with whitespace (#94192).
                let line_end = sm.lookup_char_pos(parts[0].span.hi()).line;
                for line in line_start..=line_end {
                    buffer.puts(
                        row_num - 1 + line - line_start,
                        0,
                        &self.maybe_anonymized(line),
                        Style::LineNumber,
                    );
                    buffer.puts(
                        row_num - 1 + line - line_start,
                        max_line_num_len + 1,
                        "- ",
                        Style::Removal,
                    );
                    buffer.puts(
                        row_num - 1 + line - line_start,
                        max_line_num_len + 3,
                        &normalize_whitespace(&file_lines.file.get_line(line - 1).unwrap()),
                        Style::Removal,
                    );
                }
                row_num += line_end - line_start;
            }
            let mut unhighlighted_lines = Vec::new();
            let mut last_pos = 0;
            let mut is_item_attribute = false;
            for (line_pos, (line, highlight_parts)) in lines.by_ref().zip(highlights).enumerate() {
                last_pos = line_pos;
                debug!(%line_pos, %line, ?highlight_parts);

                // Remember lines that are not highlighted to hide them if needed
                if highlight_parts.is_empty() {
                    unhighlighted_lines.push((line_pos, line));
                    continue;
                }
                if highlight_parts.len() == 1
                    && line.trim().starts_with("#[")
                    && line.trim().ends_with(']')
                {
                    is_item_attribute = true;
                }

                match unhighlighted_lines.len() {
                    0 => (),
                    // Since we show first line, "..." line and last line,
                    // There is no reason to hide if there are 3 or less lines
                    // (because then we just replace a line with ... which is
                    // not helpful)
                    n if n <= 3 => unhighlighted_lines.drain(..).for_each(|(p, l)| {
                        self.draw_code_line(
                            &mut buffer,
                            &mut row_num,
                            &[],
                            p + line_start,
                            l,
                            show_code_change,
                            max_line_num_len,
                            &file_lines,
                            is_multiline,
                        )
                    }),
                    // Print first unhighlighted line, "..." and last unhighlighted line, like so:
                    //
                    // LL | this line was highlighted
                    // LL | this line is just for context
                    // ...
                    // LL | this line is just for context
                    // LL | this line was highlighted
                    _ => {
                        let last_line = unhighlighted_lines.pop();
                        let first_line = unhighlighted_lines.drain(..).next();

                        if let Some((p, l)) = first_line {
                            self.draw_code_line(
                                &mut buffer,
                                &mut row_num,
                                &[],
                                p + line_start,
                                l,
                                show_code_change,
                                max_line_num_len,
                                &file_lines,
                                is_multiline,
                            )
                        }

                        let placeholder = self.margin();
                        let padding = str_width(placeholder);
                        buffer.puts(
                            row_num,
                            max_line_num_len.saturating_sub(padding),
                            placeholder,
                            Style::LineNumber,
                        );
                        row_num += 1;

                        if let Some((p, l)) = last_line {
                            self.draw_code_line(
                                &mut buffer,
                                &mut row_num,
                                &[],
                                p + line_start,
                                l,
                                show_code_change,
                                max_line_num_len,
                                &file_lines,
                                is_multiline,
                            )
                        }
                    }
                }

                self.draw_code_line(
                    &mut buffer,
                    &mut row_num,
                    &highlight_parts,
                    line_pos + line_start,
                    line,
                    show_code_change,
                    max_line_num_len,
                    &file_lines,
                    is_multiline,
                )
            }
            if let DisplaySuggestion::Add = show_code_change
                && is_item_attribute
            {
                // The suggestion adds an entire line of code, ending on a newline, so we'll also
                // print the *following* line, to provide context of what we're advising people to
                // do. Otherwise you would only see contextless code that can be confused for
                // already existing code, despite the colors and UI elements.
                // We special case `#[derive(_)]\n` and other attribute suggestions, because those
                // are the ones where context is most useful.
                let file_lines = sm
                    .span_to_lines(parts[0].span.shrink_to_hi())
                    .expect("span_to_lines failed when emitting suggestion");
                let line_num = sm.lookup_char_pos(parts[0].span.lo()).line;
                if let Some(line) = file_lines.file.get_line(line_num - 1) {
                    let line = normalize_whitespace(&line);
                    self.draw_code_line(
                        &mut buffer,
                        &mut row_num,
                        &[],
                        line_num + last_pos + 1,
                        &line,
                        DisplaySuggestion::None,
                        max_line_num_len,
                        &file_lines,
                        is_multiline,
                    )
                }
            }

            // This offset and the ones below need to be signed to account for replacement code
            // that is shorter than the original code.
            let mut offsets: Vec<(usize, isize)> = Vec::new();
            // Only show an underline in the suggestions if the suggestion is not the
            // entirety of the code being shown and the displayed code is not multiline.
            if let DisplaySuggestion::Diff | DisplaySuggestion::Underline | DisplaySuggestion::Add =
                show_code_change
            {
                for part in parts {
                    let snippet = if let Ok(snippet) = sm.span_to_snippet(part.span) {
                        snippet
                    } else {
                        String::new()
                    };
                    let span_start_pos = sm.lookup_char_pos(part.span.lo()).col_display;
                    let span_end_pos = sm.lookup_char_pos(part.span.hi()).col_display;

                    // If this addition is _only_ whitespace, then don't trim it,
                    // or else we're just not rendering anything.
                    let is_whitespace_addition = part.snippet.trim().is_empty();

                    // Do not underline the leading...
                    let start = if is_whitespace_addition {
                        0
                    } else {
                        part.snippet.len().saturating_sub(part.snippet.trim_start().len())
                    };
                    // ...or trailing spaces. Account for substitutions containing unicode
                    // characters.
                    let sub_len: usize = str_width(if is_whitespace_addition {
                        &part.snippet
                    } else {
                        part.snippet.trim()
                    });

                    let offset: isize = offsets
                        .iter()
                        .filter_map(
                            |(start, v)| if span_start_pos < *start { None } else { Some(v) },
                        )
                        .sum();
                    let underline_start = (span_start_pos + start) as isize + offset;
                    let underline_end = (span_start_pos + start + sub_len) as isize + offset;
                    assert!(underline_start >= 0 && underline_end >= 0);
                    let padding: usize = max_line_num_len + 3;
                    for p in underline_start..underline_end {
                        if let DisplaySuggestion::Underline = show_code_change
                            && is_different(sm, &part.snippet, part.span)
                        {
                            // If this is a replacement, underline with `~`, if this is an addition
                            // underline with `+`.
                            buffer.putc(
                                row_num,
                                (padding as isize + p) as usize,
                                if part.is_addition(sm) { '+' } else { self.diff() },
                                Style::Addition,
                            );
                        }
                    }
                    if let DisplaySuggestion::Diff = show_code_change {
                        // Colorize removal with red in diff format.

                        // Below, there's some tricky buffer indexing going on. `row_num` at this
                        // point corresponds to:
                        //
                        //    |
                        // LL | CODE
                        //    | ++++  <- `row_num`
                        //
                        // in the buffer. When we have a diff format output, we end up with
                        //
                        //    |
                        // LL - OLDER   <- row_num - 2
                        // LL + NEWER
                        //    |         <- row_num
                        //
                        // The `row_num - 2` is to select the buffer line that has the "old version
                        // of the diff" at that point. When the removal is a single line, `i` is
                        // `0`, `newlines` is `1` so `(newlines - i - 1)` ends up being `0`, so row
                        // points at `LL - OLDER`. When the removal corresponds to multiple lines,
                        // we end up with `newlines > 1` and `i` being `0..newlines - 1`.
                        //
                        //    |
                        // LL - OLDER   <- row_num - 2 - (newlines - last_i - 1)
                        // LL - CODE
                        // LL - BEING
                        // LL - REMOVED <- row_num - 2 - (newlines - first_i - 1)
                        // LL + NEWER
                        //    |         <- row_num

                        let newlines = snippet.lines().count();
                        if newlines > 0 && row_num > newlines {
                            // Account for removals where the part being removed spans multiple
                            // lines.
                            // FIXME: We check the number of rows because in some cases, like in
                            // `tests/ui/lint/invalid-nan-comparison-suggestion.rs`, the rendered
                            // suggestion will only show the first line of code being replaced. The
                            // proper way of doing this would be to change the suggestion rendering
                            // logic to show the whole prior snippet, but the current output is not
                            // too bad to begin with, so we side-step that issue here.
                            for (i, line) in snippet.lines().enumerate() {
                                let line = normalize_whitespace(line);
                                let row = row_num - 2 - (newlines - i - 1);
                                // On the first line, we highlight between the start of the part
                                // span, and the end of that line.
                                // On the last line, we highlight between the start of the line, and
                                // the column of the part span end.
                                // On all others, we highlight the whole line.
                                let start = if i == 0 {
                                    (padding as isize + span_start_pos as isize) as usize
                                } else {
                                    padding
                                };
                                let end = if i == 0 {
                                    (padding as isize
                                        + span_start_pos as isize
                                        + line.len() as isize)
                                        as usize
                                } else if i == newlines - 1 {
                                    (padding as isize + span_end_pos as isize) as usize
                                } else {
                                    (padding as isize + line.len() as isize) as usize
                                };
                                buffer.set_style_range(row, start, end, Style::Removal, true);
                            }
                        } else {
                            // The removed code fits all in one line.
                            buffer.set_style_range(
                                row_num - 2,
                                (padding as isize + span_start_pos as isize) as usize,
                                (padding as isize + span_end_pos as isize) as usize,
                                Style::Removal,
                                true,
                            );
                        }
                    }

                    // length of the code after substitution
                    let full_sub_len = str_width(&part.snippet) as isize;

                    // length of the code to be substituted
                    let snippet_len = span_end_pos as isize - span_start_pos as isize;
                    // For multiple substitutions, use the position *after* the previous
                    // substitutions have happened, only when further substitutions are
                    // located strictly after.
                    offsets.push((span_end_pos, full_sub_len - snippet_len));
                }
                row_num += 1;
            }

            // if we elided some lines, add an ellipsis
            if lines.next().is_some() {
                let placeholder = self.margin();
                let padding = str_width(placeholder);
                buffer.puts(
                    row_num,
                    max_line_num_len.saturating_sub(padding),
                    placeholder,
                    Style::LineNumber,
                );
            } else {
                let row = match show_code_change {
                    DisplaySuggestion::Diff
                    | DisplaySuggestion::Add
                    | DisplaySuggestion::Underline => row_num - 1,
                    DisplaySuggestion::None => row_num,
                };
                self.draw_col_separator_end(&mut buffer, row, max_line_num_len + 1);
                row_num = row + 1;
            }
        }
        if other_suggestions > 0 {
            let msg = format!(
                "and {} other candidate{}",
                other_suggestions,
                pluralize!(other_suggestions)
            );
            buffer.puts(row_num, max_line_num_len + 3, &msg, Style::NoStyle);
        }

        emit_to_destination(&buffer.render(), level, &mut self.dst, self.short_message)?;
        Ok(())
    }

    #[instrument(level = "trace", skip(self, args, code, children, suggestions))]
    fn emit_messages_default(
        &mut self,
        level: &Level,
        messages: &[(DiagMessage, Style)],
        args: &FluentArgs<'_>,
        code: &Option<ErrCode>,
        span: &MultiSpan,
        children: &[Subdiag],
        suggestions: &[CodeSuggestion],
        emitted_at: Option<&DiagLocation>,
    ) {
        let max_line_num_len = if self.ui_testing {
            ANONYMIZED_LINE_NUM.len()
        } else {
            let n = self.get_max_line_num(span, children);
            num_decimal_digits(n)
        };

        match self.emit_messages_default_inner(
            span,
            messages,
            args,
            code,
            level,
            max_line_num_len,
            false,
            emitted_at,
            !children.is_empty()
                || suggestions.iter().any(|s| s.style != SuggestionStyle::CompletelyHidden),
        ) {
            Ok(()) => {
                if !children.is_empty()
                    || suggestions.iter().any(|s| s.style != SuggestionStyle::CompletelyHidden)
                {
                    let mut buffer = StyledBuffer::new();
                    if !self.short_message {
                        if let Some(child) = children.iter().next()
                            && child.span.primary_spans().is_empty()
                        {
                            // We'll continue the vertical bar to point into the next note.
                            self.draw_col_separator_no_space(&mut buffer, 0, max_line_num_len + 1);
                        } else {
                            // We'll close the vertical bar to visually end the code window.
                            self.draw_col_separator_end(&mut buffer, 0, max_line_num_len + 1);
                        }
                    }
                    if let Err(e) = emit_to_destination(
                        &buffer.render(),
                        level,
                        &mut self.dst,
                        self.short_message,
                    ) {
                        panic!("failed to emit error: {e}")
                    }
                }
                if !self.short_message {
                    for (i, child) in children.iter().enumerate() {
                        assert!(child.level.can_be_subdiag());
                        let span = &child.span;
                        // FIXME: audit that this behaves correctly with suggestions.
                        let should_close = match children.get(i + 1) {
                            Some(c) => !c.span.primary_spans().is_empty(),
                            None => i + 1 == children.len(),
                        };
                        if let Err(err) = self.emit_messages_default_inner(
                            span,
                            &child.messages,
                            args,
                            &None,
                            &child.level,
                            max_line_num_len,
                            true,
                            None,
                            !should_close,
                        ) {
                            panic!("failed to emit error: {err}");
                        }
                    }
                    for (i, sugg) in suggestions.iter().enumerate() {
                        match sugg.style {
                            SuggestionStyle::CompletelyHidden => {
                                // do not display this suggestion, it is meant only for tools
                            }
                            SuggestionStyle::HideCodeAlways => {
                                if let Err(e) = self.emit_messages_default_inner(
                                    &MultiSpan::new(),
                                    &[(sugg.msg.to_owned(), Style::HeaderMsg)],
                                    args,
                                    &None,
                                    &Level::Help,
                                    max_line_num_len,
                                    true,
                                    None,
                                    // FIXME: this needs to account for the suggestion type,
                                    //        some don't take any space.
                                    i + 1 != suggestions.len(),
                                ) {
                                    panic!("failed to emit error: {e}");
                                }
                            }
                            SuggestionStyle::HideCodeInline
                            | SuggestionStyle::ShowCode
                            | SuggestionStyle::ShowAlways => {
                                if let Err(e) = self.emit_suggestion_default(
                                    span,
                                    sugg,
                                    args,
                                    &Level::Help,
                                    max_line_num_len,
                                ) {
                                    panic!("failed to emit error: {e}");
                                }
                            }
                        }
                    }
                }
            }
            Err(e) => panic!("failed to emit error: {e}"),
        }

        match writeln!(self.dst) {
            Err(e) => panic!("failed to emit error: {e}"),
            _ => {
                if let Err(e) = self.dst.flush() {
                    panic!("failed to emit error: {e}")
                }
            }
        }
    }

    fn draw_code_line(
        &self,
        buffer: &mut StyledBuffer,
        row_num: &mut usize,
        highlight_parts: &[SubstitutionHighlight],
        line_num: usize,
        line_to_add: &str,
        show_code_change: DisplaySuggestion,
        max_line_num_len: usize,
        file_lines: &FileLines,
        is_multiline: bool,
    ) {
        if let DisplaySuggestion::Diff = show_code_change {
            // We need to print more than one line if the span we need to remove is multiline.
            // For more info: https://github.com/rust-lang/rust/issues/92741
            let lines_to_remove = file_lines.lines.iter().take(file_lines.lines.len() - 1);
            for (index, line_to_remove) in lines_to_remove.enumerate() {
                buffer.puts(
                    *row_num - 1,
                    0,
                    &self.maybe_anonymized(line_num + index),
                    Style::LineNumber,
                );
                buffer.puts(*row_num - 1, max_line_num_len + 1, "- ", Style::Removal);
                let line = normalize_whitespace(
                    &file_lines.file.get_line(line_to_remove.line_index).unwrap(),
                );
                buffer.puts(*row_num - 1, max_line_num_len + 3, &line, Style::NoStyle);
                *row_num += 1;
            }
            // If the last line is exactly equal to the line we need to add, we can skip both of
            // them. This allows us to avoid output like the following:
            // 2 - &
            // 2 + if true { true } else { false }
            // 3 - if true { true } else { false }
            // If those lines aren't equal, we print their diff
            let last_line_index = file_lines.lines[file_lines.lines.len() - 1].line_index;
            let last_line = &file_lines.file.get_line(last_line_index).unwrap();
            if last_line != line_to_add {
                buffer.puts(
                    *row_num - 1,
                    0,
                    &self.maybe_anonymized(line_num + file_lines.lines.len() - 1),
                    Style::LineNumber,
                );
                buffer.puts(*row_num - 1, max_line_num_len + 1, "- ", Style::Removal);
                buffer.puts(
                    *row_num - 1,
                    max_line_num_len + 3,
                    &normalize_whitespace(last_line),
                    Style::NoStyle,
                );
                if !line_to_add.trim().is_empty() {
                    // Check if after the removal, the line is left with only whitespace. If so, we
                    // will not show an "addition" line, as removing the whole line is what the user
                    // would really want.
                    // For example, for the following:
                    //   |
                    // 2 -     .await
                    // 2 +     (note the left over whitespace)
                    //   |
                    // We really want
                    //   |
                    // 2 -     .await
                    //   |
                    // *row_num -= 1;
                    buffer.puts(*row_num, 0, &self.maybe_anonymized(line_num), Style::LineNumber);
                    buffer.puts(*row_num, max_line_num_len + 1, "+ ", Style::Addition);
                    buffer.append(*row_num, &normalize_whitespace(line_to_add), Style::NoStyle);
                } else {
                    *row_num -= 1;
                }
            } else {
                *row_num -= 2;
            }
        } else if is_multiline {
            buffer.puts(*row_num, 0, &self.maybe_anonymized(line_num), Style::LineNumber);
            match &highlight_parts {
                [SubstitutionHighlight { start: 0, end }] if *end == line_to_add.len() => {
                    buffer.puts(*row_num, max_line_num_len + 1, "+ ", Style::Addition);
                }
                [] => {
                    // FIXME: needed? Doesn't get exercised in any test.
                    self.draw_col_separator_no_space(buffer, *row_num, max_line_num_len + 1);
                }
                _ => {
                    let diff = self.diff();
                    buffer.puts(
                        *row_num,
                        max_line_num_len + 1,
                        &format!("{diff} "),
                        Style::Addition,
                    );
                }
            }
            //   LL | line_to_add
            //   ++^^^
            //    |  |
            //    |  magic `3`
            //    `max_line_num_len`
            buffer.puts(
                *row_num,
                max_line_num_len + 3,
                &normalize_whitespace(line_to_add),
                Style::NoStyle,
            );
        } else if let DisplaySuggestion::Add = show_code_change {
            buffer.puts(*row_num, 0, &self.maybe_anonymized(line_num), Style::LineNumber);
            buffer.puts(*row_num, max_line_num_len + 1, "+ ", Style::Addition);
            buffer.append(*row_num, &normalize_whitespace(line_to_add), Style::NoStyle);
        } else {
            buffer.puts(*row_num, 0, &self.maybe_anonymized(line_num), Style::LineNumber);
            self.draw_col_separator(buffer, *row_num, max_line_num_len + 1);
            buffer.append(*row_num, &normalize_whitespace(line_to_add), Style::NoStyle);
        }

        // Colorize addition/replacements with green.
        for &SubstitutionHighlight { start, end } in highlight_parts {
            // This is a no-op for empty ranges
            if start != end {
                // Account for tabs when highlighting (#87972).
                let tabs: usize = line_to_add
                    .chars()
                    .take(start)
                    .map(|ch| match ch {
                        '\t' => 3,
                        _ => 0,
                    })
                    .sum();
                buffer.set_style_range(
                    *row_num,
                    max_line_num_len + 3 + start + tabs,
                    max_line_num_len + 3 + end + tabs,
                    Style::Addition,
                    true,
                );
            }
        }
        *row_num += 1;
    }

    fn underline(&self, is_primary: bool) -> UnderlineParts {
        //               X0 Y0
        // label_start > ┯━━━━ < underline
        //               │ < vertical_text_line
        //               text

        //    multiline_start_down ⤷ X0 Y0
        //            top_left > ┌───╿──┘ < top_right_flat
        //           top_left > ┏│━━━┙ < top_right
        // multiline_vertical > ┃│
        //                      ┃│   X1 Y1
        //                      ┃│   X2 Y2
        //                      ┃└────╿──┘ < multiline_end_same_line
        //        bottom_left > ┗━━━━━┥ < bottom_right_with_text
        //   multiline_horizontal ^   `X` is a good letter

        // multiline_whole_line > ┏ X0 Y0
        //                        ┃   X1 Y1
        //                        ┗━━━━┛ < multiline_end_same_line

        // multiline_whole_line > ┏ X0 Y0
        //                        ┃ X1 Y1
        //                        ┃  ╿ < multiline_end_up
        //                        ┗━━┛ < bottom_right

        match (self.theme, is_primary) {
            (OutputTheme::Ascii, true) => UnderlineParts {
                style: Style::UnderlinePrimary,
                underline: '^',
                label_start: '^',
                vertical_text_line: '|',
                multiline_vertical: '|',
                multiline_horizontal: '_',
                multiline_whole_line: '/',
                multiline_start_down: '^',
                bottom_right: '|',
                top_left: ' ',
                top_right_flat: '^',
                bottom_left: '|',
                multiline_end_up: '^',
                multiline_end_same_line: '^',
                multiline_bottom_right_with_text: '|',
            },
            (OutputTheme::Ascii, false) => UnderlineParts {
                style: Style::UnderlineSecondary,
                underline: '-',
                label_start: '-',
                vertical_text_line: '|',
                multiline_vertical: '|',
                multiline_horizontal: '_',
                multiline_whole_line: '/',
                multiline_start_down: '-',
                bottom_right: '|',
                top_left: ' ',
                top_right_flat: '-',
                bottom_left: '|',
                multiline_end_up: '-',
                multiline_end_same_line: '-',
                multiline_bottom_right_with_text: '|',
            },
            (OutputTheme::Unicode, true) => UnderlineParts {
                style: Style::UnderlinePrimary,
                underline: '━',
                label_start: '┯',
                vertical_text_line: '│',
                multiline_vertical: '┃',
                multiline_horizontal: '━',
                multiline_whole_line: '┏',
                multiline_start_down: '╿',
                bottom_right: '┙',
                top_left: '┏',
                top_right_flat: '┛',
                bottom_left: '┗',
                multiline_end_up: '╿',
                multiline_end_same_line: '┛',
                multiline_bottom_right_with_text: '┥',
            },
            (OutputTheme::Unicode, false) => UnderlineParts {
                style: Style::UnderlineSecondary,
                underline: '─',
                label_start: '┬',
                vertical_text_line: '│',
                multiline_vertical: '│',
                multiline_horizontal: '─',
                multiline_whole_line: '┌',
                multiline_start_down: '│',
                bottom_right: '┘',
                top_left: '┌',
                top_right_flat: '┘',
                bottom_left: '└',
                multiline_end_up: '│',
                multiline_end_same_line: '┘',
                multiline_bottom_right_with_text: '┤',
            },
        }
    }

    fn col_separator(&self) -> char {
        match self.theme {
            OutputTheme::Ascii => '|',
            OutputTheme::Unicode => '│',
        }
    }

    fn note_separator(&self) -> char {
        match self.theme {
            OutputTheme::Ascii => '=',
            OutputTheme::Unicode => '╰',
        }
    }

    fn multi_suggestion_separator(&self) -> &'static str {
        match self.theme {
            OutputTheme::Ascii => "|",
            OutputTheme::Unicode => "├╴",
        }
    }

    fn draw_col_separator(&self, buffer: &mut StyledBuffer, line: usize, col: usize) {
        let chr = self.col_separator();
        buffer.puts(line, col, &format!("{chr} "), Style::LineNumber);
    }

    fn draw_col_separator_no_space(&self, buffer: &mut StyledBuffer, line: usize, col: usize) {
        let chr = self.col_separator();
        self.draw_col_separator_no_space_with_style(buffer, chr, line, col, Style::LineNumber);
    }

    fn draw_col_separator_start(&self, buffer: &mut StyledBuffer, line: usize, col: usize) {
        match self.theme {
            OutputTheme::Ascii => {
                self.draw_col_separator_no_space_with_style(
                    buffer,
                    '|',
                    line,
                    col,
                    Style::LineNumber,
                );
            }
            OutputTheme::Unicode => {
                self.draw_col_separator_no_space_with_style(
                    buffer,
                    '╭',
                    line,
                    col,
                    Style::LineNumber,
                );
                self.draw_col_separator_no_space_with_style(
                    buffer,
                    '╴',
                    line,
                    col + 1,
                    Style::LineNumber,
                );
            }
        }
    }

    fn draw_col_separator_end(&self, buffer: &mut StyledBuffer, line: usize, col: usize) {
        match self.theme {
            OutputTheme::Ascii => {
                self.draw_col_separator_no_space_with_style(
                    buffer,
                    '|',
                    line,
                    col,
                    Style::LineNumber,
                );
            }
            OutputTheme::Unicode => {
                self.draw_col_separator_no_space_with_style(
                    buffer,
                    '╰',
                    line,
                    col,
                    Style::LineNumber,
                );
                self.draw_col_separator_no_space_with_style(
                    buffer,
                    '╴',
                    line,
                    col + 1,
                    Style::LineNumber,
                );
            }
        }
    }

    fn draw_col_separator_no_space_with_style(
        &self,
        buffer: &mut StyledBuffer,
        chr: char,
        line: usize,
        col: usize,
        style: Style,
    ) {
        buffer.putc(line, col, chr, style);
    }

    fn draw_range(
        &self,
        buffer: &mut StyledBuffer,
        symbol: char,
        line: usize,
        col_from: usize,
        col_to: usize,
        style: Style,
    ) {
        for col in col_from..col_to {
            buffer.putc(line, col, symbol, style);
        }
    }

    fn draw_note_separator(
        &self,
        buffer: &mut StyledBuffer,
        line: usize,
        col: usize,
        is_cont: bool,
    ) {
        let chr = match self.theme {
            OutputTheme::Ascii => "= ",
            OutputTheme::Unicode if is_cont => "├ ",
            OutputTheme::Unicode => "╰ ",
        };
        buffer.puts(line, col, chr, Style::LineNumber);
    }

    fn draw_multiline_line(
        &self,
        buffer: &mut StyledBuffer,
        line: usize,
        offset: usize,
        depth: usize,
        style: Style,
    ) {
        let chr = match (style, self.theme) {
            (Style::UnderlinePrimary | Style::LabelPrimary, OutputTheme::Ascii) => '|',
            (_, OutputTheme::Ascii) => '|',
            (Style::UnderlinePrimary | Style::LabelPrimary, OutputTheme::Unicode) => '┃',
            (_, OutputTheme::Unicode) => '│',
        };
        buffer.putc(line, offset + depth - 1, chr, style);
    }

    fn file_start(&self) -> &'static str {
        match self.theme {
            OutputTheme::Ascii => "--> ",
            OutputTheme::Unicode => " ╭▸ ",
        }
    }

    fn secondary_file_start(&self) -> &'static str {
        match self.theme {
            OutputTheme::Ascii => "::: ",
            OutputTheme::Unicode => " ⸬ ",
        }
    }

    fn diff(&self) -> char {
        match self.theme {
            OutputTheme::Ascii => '~',
            OutputTheme::Unicode => '±',
        }
    }

    fn draw_line_separator(&self, buffer: &mut StyledBuffer, line: usize, col: usize) {
        let (column, dots) = match self.theme {
            OutputTheme::Ascii => (0, "..."),
            OutputTheme::Unicode => (col - 2, "‡"),
        };
        buffer.puts(line, column, dots, Style::LineNumber);
    }

    fn margin(&self) -> &'static str {
        match self.theme {
            OutputTheme::Ascii => "...",
            OutputTheme::Unicode => "…",
        }
    }
}

#[derive(Debug, Clone, Copy)]
struct UnderlineParts {
    style: Style,
    underline: char,
    label_start: char,
    vertical_text_line: char,
    multiline_vertical: char,
    multiline_horizontal: char,
    multiline_whole_line: char,
    multiline_start_down: char,
    bottom_right: char,
    top_left: char,
    top_right_flat: char,
    bottom_left: char,
    multiline_end_up: char,
    multiline_end_same_line: char,
    multiline_bottom_right_with_text: char,
}

#[derive(Clone, Copy, Debug)]
enum DisplaySuggestion {
    Underline,
    Diff,
    None,
    Add,
}

impl FileWithAnnotatedLines {
    /// Preprocess all the annotations so that they are grouped by file and by line number
    /// This helps us quickly iterate over the whole message (including secondary file spans)
    pub(crate) fn collect_annotations(
        emitter: &dyn Emitter,
        args: &FluentArgs<'_>,
        msp: &MultiSpan,
    ) -> Vec<FileWithAnnotatedLines> {
        fn add_annotation_to_file(
            file_vec: &mut Vec<FileWithAnnotatedLines>,
            file: Arc<SourceFile>,
            line_index: usize,
            ann: Annotation,
        ) {
            for slot in file_vec.iter_mut() {
                // Look through each of our files for the one we're adding to
                if slot.file.name == file.name {
                    // See if we already have a line for it
                    for line_slot in &mut slot.lines {
                        if line_slot.line_index == line_index {
                            line_slot.annotations.push(ann);
                            return;
                        }
                    }
                    // We don't have a line yet, create one
                    slot.lines.push(Line { line_index, annotations: vec![ann] });
                    slot.lines.sort();
                    return;
                }
            }
            // This is the first time we're seeing the file
            file_vec.push(FileWithAnnotatedLines {
                file,
                lines: vec![Line { line_index, annotations: vec![ann] }],
                multiline_depth: 0,
            });
        }

        let mut output = vec![];
        let mut multiline_annotations = vec![];

        if let Some(sm) = emitter.source_map() {
            for SpanLabel { span, is_primary, label } in msp.span_labels() {
                // If we don't have a useful span, pick the primary span if that exists.
                // Worst case we'll just print an error at the top of the main file.
                let span = match (span.is_dummy(), msp.primary_span()) {
                    (_, None) | (false, _) => span,
                    (true, Some(span)) => span,
                };

                let lo = sm.lookup_char_pos(span.lo());
                let mut hi = sm.lookup_char_pos(span.hi());

                // Watch out for "empty spans". If we get a span like 6..6, we
                // want to just display a `^` at 6, so convert that to
                // 6..7. This is degenerate input, but it's best to degrade
                // gracefully -- and the parser likes to supply a span like
                // that for EOF, in particular.

                if lo.col_display == hi.col_display && lo.line == hi.line {
                    hi.col_display += 1;
                }

                let label = label.as_ref().map(|m| {
                    normalize_whitespace(
                        &emitter
                            .translator()
                            .translate_message(m, args)
                            .map_err(Report::new)
                            .unwrap(),
                    )
                });

                if lo.line != hi.line {
                    let ml = MultilineAnnotation {
                        depth: 1,
                        line_start: lo.line,
                        line_end: hi.line,
                        start_col: AnnotationColumn::from_loc(&lo),
                        end_col: AnnotationColumn::from_loc(&hi),
                        is_primary,
                        label,
                        overlaps_exactly: false,
                    };
                    multiline_annotations.push((lo.file, ml));
                } else {
                    let ann = Annotation {
                        start_col: AnnotationColumn::from_loc(&lo),
                        end_col: AnnotationColumn::from_loc(&hi),
                        is_primary,
                        label,
                        annotation_type: AnnotationType::Singleline,
                    };
                    add_annotation_to_file(&mut output, lo.file, lo.line, ann);
                };
            }
        }

        // Find overlapping multiline annotations, put them at different depths
        multiline_annotations.sort_by_key(|(_, ml)| (ml.line_start, usize::MAX - ml.line_end));
        for (_, ann) in multiline_annotations.clone() {
            for (_, a) in multiline_annotations.iter_mut() {
                // Move all other multiline annotations overlapping with this one
                // one level to the right.
                if !(ann.same_span(a))
                    && num_overlap(ann.line_start, ann.line_end, a.line_start, a.line_end, true)
                {
                    a.increase_depth();
                } else if ann.same_span(a) && &ann != a {
                    a.overlaps_exactly = true;
                } else {
                    break;
                }
            }
        }

        let mut max_depth = 0; // max overlapping multiline spans
        for (_, ann) in &multiline_annotations {
            max_depth = max(max_depth, ann.depth);
        }
        // Change order of multispan depth to minimize the number of overlaps in the ASCII art.
        for (_, a) in multiline_annotations.iter_mut() {
            a.depth = max_depth - a.depth + 1;
        }
        for (file, ann) in multiline_annotations {
            let mut end_ann = ann.as_end();
            if !ann.overlaps_exactly {
                // avoid output like
                //
                //  |        foo(
                //  |   _____^
                //  |  |_____|
                //  | ||         bar,
                //  | ||     );
                //  | ||      ^
                //  | ||______|
                //  |  |______foo
                //  |         baz
                //
                // and instead get
                //
                //  |       foo(
                //  |  _____^
                //  | |         bar,
                //  | |     );
                //  | |      ^
                //  | |      |
                //  | |______foo
                //  |        baz
                add_annotation_to_file(
                    &mut output,
                    Arc::clone(&file),
                    ann.line_start,
                    ann.as_start(),
                );
                // 4 is the minimum vertical length of a multiline span when presented: two lines
                // of code and two lines of underline. This is not true for the special case where
                // the beginning doesn't have an underline, but the current logic seems to be
                // working correctly.
                let middle = min(ann.line_start + 4, ann.line_end);
                // We'll show up to 4 lines past the beginning of the multispan start.
                // We will *not* include the tail of lines that are only whitespace, a comment or
                // a bare delimiter.
                let filter = |s: &str| {
                    let s = s.trim();
                    // Consider comments as empty, but don't consider docstrings to be empty.
                    !(s.starts_with("//") && !(s.starts_with("///") || s.starts_with("//!")))
                        // Consider lines with nothing but whitespace, a single delimiter as empty.
                        && !["", "{", "}", "(", ")", "[", "]"].contains(&s)
                };
                let until = (ann.line_start..middle)
                    .rev()
                    .filter_map(|line| file.get_line(line - 1).map(|s| (line + 1, s)))
                    .find(|(_, s)| filter(s))
                    .map(|(line, _)| line)
                    .unwrap_or(ann.line_start);
                for line in ann.line_start + 1..until {
                    // Every `|` that joins the beginning of the span (`___^`) to the end (`|__^`).
                    add_annotation_to_file(&mut output, Arc::clone(&file), line, ann.as_line());
                }
                let line_end = ann.line_end - 1;
                let end_is_empty = file.get_line(line_end - 1).is_some_and(|s| !filter(&s));
                if middle < line_end && !end_is_empty {
                    add_annotation_to_file(&mut output, Arc::clone(&file), line_end, ann.as_line());
                }
            } else {
                end_ann.annotation_type = AnnotationType::Singleline;
            }
            add_annotation_to_file(&mut output, file, ann.line_end, end_ann);
        }
        for file_vec in output.iter_mut() {
            file_vec.multiline_depth = max_depth;
        }
        output
    }
}

// instead of taking the String length or dividing by 10 while > 0, we multiply a limit by 10 until
// we're higher. If the loop isn't exited by the `return`, the last multiplication will wrap, which
// is OK, because while we cannot fit a higher power of 10 in a usize, the loop will end anyway.
// This is also why we need the max number of decimal digits within a `usize`.
fn num_decimal_digits(num: usize) -> usize {
    #[cfg(target_pointer_width = "64")]
    const MAX_DIGITS: usize = 20;

    #[cfg(target_pointer_width = "32")]
    const MAX_DIGITS: usize = 10;

    #[cfg(target_pointer_width = "16")]
    const MAX_DIGITS: usize = 5;

    let mut lim = 10;
    for num_digits in 1..MAX_DIGITS {
        if num < lim {
            return num_digits;
        }
        lim = lim.wrapping_mul(10);
    }
    MAX_DIGITS
}

// We replace some characters so the CLI output is always consistent and underlines aligned.
// Keep the following list in sync with `rustc_span::char_width`.
const OUTPUT_REPLACEMENTS: &[(char, &str)] = &[
    // In terminals without Unicode support the following will be garbled, but in *all* terminals
    // the underlying codepoint will be as well. We could gate this replacement behind a "unicode
    // support" gate.
    ('\0', "␀"),
    ('\u{0001}', "␁"),
    ('\u{0002}', "␂"),
    ('\u{0003}', "␃"),
    ('\u{0004}', "␄"),
    ('\u{0005}', "␅"),
    ('\u{0006}', "␆"),
    ('\u{0007}', "␇"),
    ('\u{0008}', "␈"),
    ('\t', "    "), // We do our own tab replacement
    ('\u{000b}', "␋"),
    ('\u{000c}', "␌"),
    ('\u{000d}', "␍"),
    ('\u{000e}', "␎"),
    ('\u{000f}', "␏"),
    ('\u{0010}', "␐"),
    ('\u{0011}', "␑"),
    ('\u{0012}', "␒"),
    ('\u{0013}', "␓"),
    ('\u{0014}', "␔"),
    ('\u{0015}', "␕"),
    ('\u{0016}', "␖"),
    ('\u{0017}', "␗"),
    ('\u{0018}', "␘"),
    ('\u{0019}', "␙"),
    ('\u{001a}', "␚"),
    ('\u{001b}', "␛"),
    ('\u{001c}', "␜"),
    ('\u{001d}', "␝"),
    ('\u{001e}', "␞"),
    ('\u{001f}', "␟"),
    ('\u{007f}', "␡"),
    ('\u{200d}', ""), // Replace ZWJ for consistent terminal output of grapheme clusters.
    ('\u{202a}', "�"), // The following unicode text flow control characters are inconsistently
    ('\u{202b}', "�"), // supported across CLIs and can cause confusion due to the bytes on disk
    ('\u{202c}', "�"), // not corresponding to the visible source code, so we replace them always.
    ('\u{202d}', "�"),
    ('\u{202e}', "�"),
    ('\u{2066}', "�"),
    ('\u{2067}', "�"),
    ('\u{2068}', "�"),
    ('\u{2069}', "�"),
];

fn normalize_whitespace(s: &str) -> String {
    const {
        let mut i = 1;
        while i < OUTPUT_REPLACEMENTS.len() {
            assert!(
                OUTPUT_REPLACEMENTS[i - 1].0 < OUTPUT_REPLACEMENTS[i].0,
                "The OUTPUT_REPLACEMENTS array must be sorted (for binary search to work) \
                and must contain no duplicate entries"
            );
            i += 1;
        }
    }
    // Scan the input string for a character in the ordered table above.
    // If it's present, replace it with its alternative string (it can be more than 1 char!).
    // Otherwise, retain the input char.
    s.chars().fold(String::with_capacity(s.len()), |mut s, c| {
        match OUTPUT_REPLACEMENTS.binary_search_by_key(&c, |(k, _)| *k) {
            Ok(i) => s.push_str(OUTPUT_REPLACEMENTS[i].1),
            _ => s.push(c),
        }
        s
    })
}

fn num_overlap(
    a_start: usize,
    a_end: usize,
    b_start: usize,
    b_end: usize,
    inclusive: bool,
) -> bool {
    let extra = if inclusive { 1 } else { 0 };
    (b_start..b_end + extra).contains(&a_start) || (a_start..a_end + extra).contains(&b_start)
}

fn overlaps(a1: &Annotation, a2: &Annotation, padding: usize) -> bool {
    num_overlap(
        a1.start_col.display,
        a1.end_col.display + padding,
        a2.start_col.display,
        a2.end_col.display,
        false,
    )
}

fn emit_to_destination(
    rendered_buffer: &[Vec<StyledString>],
    lvl: &Level,
    dst: &mut Destination,
    short_message: bool,
) -> io::Result<()> {
    use crate::lock;

    // In order to prevent error message interleaving, where multiple error lines get intermixed
    // when multiple compiler processes error simultaneously, we emit errors with additional
    // steps.
    //
    // On Unix systems, we write into a buffered terminal rather than directly to a terminal. When
    // the .flush() is called we take the buffer created from the buffered writes and write it at
    // one shot. Because the Unix systems use ANSI for the colors, which is a text-based styling
    // scheme, this buffered approach works and maintains the styling.
    //
    // On Windows, styling happens through calls to a terminal API. This prevents us from using the
    // same buffering approach. Instead, we use a global Windows mutex, which we acquire long
    // enough to output the full error message, then we release.
    let _buffer_lock = lock::acquire_global_lock("rustc_errors");
    for (pos, line) in rendered_buffer.iter().enumerate() {
        for part in line {
            let style = part.style.color_spec(*lvl);
            dst.set_color(&style)?;
            write!(dst, "{}", part.text)?;
            dst.reset()?;
        }
        if !short_message && (!lvl.is_failure_note() || pos != rendered_buffer.len() - 1) {
            writeln!(dst)?;
        }
    }
    dst.flush()?;
    Ok(())
}

pub type Destination = Box<dyn WriteColor + Send>;

struct Buffy {
    buffer_writer: BufferWriter,
    buffer: Buffer,
}

impl Write for Buffy {
    fn write(&mut self, buf: &[u8]) -> io::Result<usize> {
        self.buffer.write(buf)
    }

    fn flush(&mut self) -> io::Result<()> {
        self.buffer_writer.print(&self.buffer)?;
        self.buffer.clear();
        Ok(())
    }
}

impl Drop for Buffy {
    fn drop(&mut self) {
        if !self.buffer.is_empty() {
            self.flush().unwrap();
            panic!("buffers need to be flushed in order to print their contents");
        }
    }
}

impl WriteColor for Buffy {
    fn supports_color(&self) -> bool {
        self.buffer.supports_color()
    }

    fn set_color(&mut self, spec: &ColorSpec) -> io::Result<()> {
        self.buffer.set_color(spec)
    }

    fn reset(&mut self) -> io::Result<()> {
        self.buffer.reset()
    }
}

pub fn stderr_destination(color: ColorConfig) -> Destination {
    let choice = color.to_color_choice();
    // On Windows we'll be performing global synchronization on the entire
    // system for emitting rustc errors, so there's no need to buffer
    // anything.
    //
    // On non-Windows we rely on the atomicity of `write` to ensure errors
    // don't get all jumbled up.
    if cfg!(windows) {
        Box::new(StandardStream::stderr(choice))
    } else {
        let buffer_writer = BufferWriter::stderr(choice);
        let buffer = buffer_writer.buffer();
        Box::new(Buffy { buffer_writer, buffer })
    }
}

/// On Windows, BRIGHT_BLUE is hard to read on black. Use cyan instead.
///
/// See #36178.
const BRIGHT_BLUE: Color = if cfg!(windows) { Color::Cyan } else { Color::Blue };

impl Style {
    fn color_spec(&self, lvl: Level) -> ColorSpec {
        let mut spec = ColorSpec::new();
        match self {
            Style::Addition => {
                spec.set_fg(Some(Color::Green)).set_intense(true);
            }
            Style::Removal => {
                spec.set_fg(Some(Color::Red)).set_intense(true);
            }
            Style::LineAndColumn => {}
            Style::LineNumber => {
                spec.set_bold(true);
                spec.set_intense(true);
                spec.set_fg(Some(BRIGHT_BLUE));
            }
            Style::Quotation => {}
            Style::MainHeaderMsg => {
                spec.set_bold(true);
                if cfg!(windows) {
                    spec.set_intense(true).set_fg(Some(Color::White));
                }
            }
            Style::UnderlinePrimary | Style::LabelPrimary => {
                spec = lvl.color();
                spec.set_bold(true);
            }
            Style::UnderlineSecondary | Style::LabelSecondary => {
                spec.set_bold(true).set_intense(true);
                spec.set_fg(Some(BRIGHT_BLUE));
            }
            Style::HeaderMsg | Style::NoStyle => {}
            Style::Level(lvl) => {
                spec = lvl.color();
                spec.set_bold(true);
            }
            Style::Highlight => {
                spec.set_bold(true).set_fg(Some(Color::Magenta));
            }
        }
        spec
    }
}

/// Whether the original and suggested code are the same.
pub fn is_different(sm: &SourceMap, suggested: &str, sp: Span) -> bool {
    let found = match sm.span_to_snippet(sp) {
        Ok(snippet) => snippet,
        Err(e) => {
            warn!(error = ?e, "Invalid span {:?}", sp);
            return true;
        }
    };
    found != suggested
}

/// Whether the original and suggested code are visually similar enough to warrant extra wording.
pub fn is_case_difference(sm: &SourceMap, suggested: &str, sp: Span) -> bool {
    // FIXME: this should probably be extended to also account for `FO0` → `FOO` and unicode.
    let found = match sm.span_to_snippet(sp) {
        Ok(snippet) => snippet,
        Err(e) => {
            warn!(error = ?e, "Invalid span {:?}", sp);
            return false;
        }
    };
    let ascii_confusables = &['c', 'f', 'i', 'k', 'o', 's', 'u', 'v', 'w', 'x', 'y', 'z'];
    // All the chars that differ in capitalization are confusable (above):
    let confusable = iter::zip(found.chars(), suggested.chars())
        .filter(|(f, s)| f != s)
        .all(|(f, s)| (ascii_confusables.contains(&f) || ascii_confusables.contains(&s)));
    confusable && found.to_lowercase() == suggested.to_lowercase()
            // FIXME: We sometimes suggest the same thing we already have, which is a
            //        bug, but be defensive against that here.
            && found != suggested
}

pub(crate) fn should_show_source_code(
    ignored_directories: &[String],
    sm: &SourceMap,
    file: &SourceFile,
) -> bool {
    if !sm.ensure_source_file_source_present(file) {
        return false;
    }

    let FileName::Real(name) = &file.name else { return true };
    name.local_path()
        .map(|path| ignored_directories.iter().all(|dir| !path.starts_with(dir)))
        .unwrap_or(true)
}<|MERGE_RESOLUTION|>--- conflicted
+++ resolved
@@ -35,11 +35,7 @@
 };
 use crate::styled_buffer::StyledBuffer;
 use crate::timings::TimingRecord;
-<<<<<<< HEAD
-use crate::translation::{Translate, to_fluent_args};
-=======
 use crate::translation::{Translator, to_fluent_args};
->>>>>>> d41e12f1
 use crate::{
     CodeSuggestion, DiagInner, DiagMessage, ErrCode, Level, MultiSpan, Subdiag,
     SubstitutionHighlight, SuggestionStyle, TerminalUrl,
@@ -179,11 +175,7 @@
 pub type DynEmitter = dyn Emitter + DynSend;
 
 /// Emitter trait for emitting errors and other structured information.
-<<<<<<< HEAD
-pub trait Emitter: Translate {
-=======
 pub trait Emitter {
->>>>>>> d41e12f1
     /// Emit a structured diagnostic.
     fn emit_diagnostic(&mut self, diag: DiagInner, registry: &Registry);
 
