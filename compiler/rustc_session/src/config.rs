--- conflicted
+++ resolved
@@ -2927,10 +2927,7 @@
 
     use rustc_abi::Align;
     use rustc_data_structures::fx::FxIndexMap;
-<<<<<<< HEAD
-=======
     use rustc_data_structures::stable_hasher::StableHasher;
->>>>>>> a4a9fb41
     use rustc_errors::LanguageIdentifier;
     use rustc_feature::UnstableFeatures;
     use rustc_hashes::Hash64;
