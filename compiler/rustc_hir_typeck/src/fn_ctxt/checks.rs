use std::{fmt, iter, mem};

use itertools::Itertools;
use rustc_data_structures::fx::FxIndexSet;
use rustc_errors::codes::*;
use rustc_errors::{
    Applicability, Diag, ErrorGuaranteed, MultiSpan, StashKey, a_or_an, listify, pluralize,
};
use rustc_hir::def::{CtorOf, DefKind, Res};
use rustc_hir::def_id::DefId;
use rustc_hir::intravisit::Visitor;
use rustc_hir::{ExprKind, HirId, Node, QPath};
use rustc_hir_analysis::check::intrinsicck::InlineAsmCtxt;
use rustc_hir_analysis::check::potentially_plural_count;
use rustc_hir_analysis::hir_ty_lowering::HirTyLowerer;
use rustc_index::IndexVec;
use rustc_infer::infer::{DefineOpaqueTypes, InferOk, TypeTrace};
use rustc_middle::ty::adjustment::AllowTwoPhase;
use rustc_middle::ty::error::TypeError;
use rustc_middle::ty::visit::TypeVisitableExt;
use rustc_middle::ty::{self, IsSuggestable, Ty, TyCtxt};
use rustc_middle::{bug, span_bug};
use rustc_session::Session;
use rustc_span::{DUMMY_SP, Ident, Span, Symbol, kw, sym};
use rustc_trait_selection::error_reporting::infer::{FailureCode, ObligationCauseExt};
use rustc_trait_selection::infer::InferCtxtExt;
use rustc_trait_selection::traits::{self, ObligationCauseCode, ObligationCtxt, SelectionContext};
use smallvec::SmallVec;
use tracing::debug;
use {rustc_ast as ast, rustc_hir as hir};

use crate::Expectation::*;
use crate::TupleArgumentsFlag::*;
use crate::coercion::CoerceMany;
use crate::errors::SuggestPtrNullMut;
use crate::fn_ctxt::arg_matrix::{ArgMatrix, Compatibility, Error, ExpectedIdx, ProvidedIdx};
use crate::fn_ctxt::infer::FnCall;
use crate::gather_locals::Declaration;
use crate::method::MethodCallee;
use crate::method::probe::IsSuggestion;
use crate::method::probe::Mode::MethodCall;
use crate::method::probe::ProbeScope::TraitsInScope;
use crate::{
    BreakableCtxt, Diverges, Expectation, FnCtxt, LoweredTy, Needs, TupleArgumentsFlag, errors,
    struct_span_code_err,
};

rustc_index::newtype_index! {
    #[orderable]
    #[debug_format = "GenericIdx({})"]
    pub(crate) struct GenericIdx {}
}

#[derive(Clone, Copy, Default)]
pub(crate) enum DivergingBlockBehavior {
    /// This is the current stable behavior:
    ///
    /// ```rust
    /// {
    ///     return;
    /// } // block has type = !, even though we are supposedly dropping it with `;`
    /// ```
    #[default]
    Never,

    /// Alternative behavior:
    ///
    /// ```ignore (very-unstable-new-attribute)
    /// #![rustc_never_type_options(diverging_block_default = "unit")]
    /// {
    ///     return;
    /// } // block has type = (), since we are dropping `!` from `return` with `;`
    /// ```
    Unit,
}

impl<'a, 'tcx> FnCtxt<'a, 'tcx> {
    pub(in super::super) fn check_casts(&mut self) {
        // don't hold the borrow to deferred_cast_checks while checking to avoid borrow checker errors
        // when writing to `self.param_env`.
        let mut deferred_cast_checks = mem::take(&mut *self.deferred_cast_checks.borrow_mut());

        debug!("FnCtxt::check_casts: {} deferred checks", deferred_cast_checks.len());
        for cast in deferred_cast_checks.drain(..) {
            cast.check(self);
        }

        *self.deferred_cast_checks.borrow_mut() = deferred_cast_checks;
    }

    pub(in super::super) fn check_transmutes(&self) {
        let mut deferred_transmute_checks = self.deferred_transmute_checks.borrow_mut();
        debug!("FnCtxt::check_transmutes: {} deferred checks", deferred_transmute_checks.len());
        for (from, to, hir_id) in deferred_transmute_checks.drain(..) {
            self.check_transmute(from, to, hir_id);
        }
    }

    pub(in super::super) fn check_asms(&self) {
        let mut deferred_asm_checks = self.deferred_asm_checks.borrow_mut();
        debug!("FnCtxt::check_asm: {} deferred checks", deferred_asm_checks.len());
        for (asm, hir_id) in deferred_asm_checks.drain(..) {
            let enclosing_id = self.tcx.hir().enclosing_body_owner(hir_id);
            let get_operand_ty = |expr| {
                let ty = self.typeck_results.borrow().expr_ty_adjusted(expr);
                let ty = self.resolve_vars_if_possible(ty);
                if ty.has_non_region_infer() {
                    Ty::new_misc_error(self.tcx)
                } else {
                    self.tcx.erase_regions(ty)
                }
            };
            InlineAsmCtxt::new_in_fn(
                self.tcx,
                self.infcx.typing_env(self.param_env),
                get_operand_ty,
            )
            .check_asm(asm, enclosing_id);
        }
    }

    pub(in super::super) fn check_method_argument_types(
        &self,
        sp: Span,
        expr: &'tcx hir::Expr<'tcx>,
        method: Result<MethodCallee<'tcx>, ErrorGuaranteed>,
        args_no_rcvr: &'tcx [hir::Expr<'tcx>],
        tuple_arguments: TupleArgumentsFlag,
        expected: Expectation<'tcx>,
    ) -> Ty<'tcx> {
        let has_error = match method {
            Ok(method) => method.args.error_reported().and(method.sig.error_reported()),
            Err(guar) => Err(guar),
        };
        if let Err(guar) = has_error {
            let err_inputs = self.err_args(
                method.map_or(args_no_rcvr.len(), |method| method.sig.inputs().len() - 1),
                guar,
            );
            let err_output = Ty::new_error(self.tcx, guar);

            let err_inputs = match tuple_arguments {
                DontTupleArguments => err_inputs,
                TupleArguments => vec![Ty::new_tup(self.tcx, &err_inputs)],
            };

            self.check_argument_types(
                sp,
                expr,
                &err_inputs,
                err_output,
                NoExpectation,
                args_no_rcvr,
                false,
                tuple_arguments,
                method.ok().map(|method| method.def_id),
            );
            return err_output;
        }

        let method = method.unwrap();
        self.check_argument_types(
            sp,
            expr,
            &method.sig.inputs()[1..],
            method.sig.output(),
            expected,
            args_no_rcvr,
            method.sig.c_variadic,
            tuple_arguments,
            Some(method.def_id),
        );

        method.sig.output()
    }

    /// Generic function that factors out common logic from function calls,
    /// method calls and overloaded operators.
    pub(in super::super) fn check_argument_types(
        &self,
        // Span enclosing the call site
        call_span: Span,
        // Expression of the call site
        call_expr: &'tcx hir::Expr<'tcx>,
        // Types (as defined in the *signature* of the target function)
        formal_input_tys: &[Ty<'tcx>],
        formal_output: Ty<'tcx>,
        // Expected output from the parent expression or statement
        expectation: Expectation<'tcx>,
        // The expressions for each provided argument
        provided_args: &'tcx [hir::Expr<'tcx>],
        // Whether the function is variadic, for example when imported from C
        c_variadic: bool,
        // Whether the arguments have been bundled in a tuple (ex: closures)
        tuple_arguments: TupleArgumentsFlag,
        // The DefId for the function being called, for better error messages
        fn_def_id: Option<DefId>,
    ) {
        let tcx = self.tcx;

        // Conceptually, we've got some number of expected inputs, and some number of provided arguments
        // and we can form a grid of whether each argument could satisfy a given input:
        //      in1 | in2 | in3 | ...
        // arg1  ?  |     |     |
        // arg2     |  ?  |     |
        // arg3     |     |  ?  |
        // ...
        // Initially, we just check the diagonal, because in the case of correct code
        // these are the only checks that matter
        // However, in the unhappy path, we'll fill in this whole grid to attempt to provide
        // better error messages about invalid method calls.

        // All the input types from the fn signature must outlive the call
        // so as to validate implied bounds.
        for (&fn_input_ty, arg_expr) in iter::zip(formal_input_tys, provided_args) {
            self.register_wf_obligation(
                fn_input_ty.into(),
                arg_expr.span,
                ObligationCauseCode::WellFormed(None),
            );
        }

        // First, let's unify the formal method signature with the expectation eagerly.
        // We use this to guide coercion inference; it's output is "fudged" which means
        // any remaining type variables are assigned to new, unrelated variables. This
        // is because the inference guidance here is only speculative.
        let formal_output = self.resolve_vars_with_obligations(formal_output);
        let expected_input_tys: Option<Vec<_>> = expectation
            .only_has_type(self)
            .and_then(|expected_output| {
                self.fudge_inference_if_ok(|| {
                    let ocx = ObligationCtxt::new(self);

                    // Attempt to apply a subtyping relationship between the formal
                    // return type (likely containing type variables if the function
                    // is polymorphic) and the expected return type.
                    // No argument expectations are produced if unification fails.
                    let origin = self.misc(call_span);
                    ocx.sup(&origin, self.param_env, expected_output, formal_output)?;
                    if !ocx.select_where_possible().is_empty() {
                        return Err(TypeError::Mismatch);
                    }

                    // Record all the argument types, with the args
                    // produced from the above subtyping unification.
                    Ok(Some(
                        formal_input_tys
                            .iter()
                            .map(|&ty| self.resolve_vars_if_possible(ty))
                            .collect(),
                    ))
                })
                .ok()
            })
            .unwrap_or_default();

        let mut err_code = E0061;

        // If the arguments should be wrapped in a tuple (ex: closures), unwrap them here
        let (formal_input_tys, expected_input_tys) = if tuple_arguments == TupleArguments {
            let tuple_type = self.structurally_resolve_type(call_span, formal_input_tys[0]);
            match tuple_type.kind() {
                // We expected a tuple and got a tuple
                ty::Tuple(arg_types) => {
                    // Argument length differs
                    if arg_types.len() != provided_args.len() {
                        err_code = E0057;
                    }
                    let expected_input_tys = match expected_input_tys {
                        Some(expected_input_tys) => match expected_input_tys.get(0) {
                            Some(ty) => match ty.kind() {
                                ty::Tuple(tys) => Some(tys.iter().collect()),
                                _ => None,
                            },
                            None => None,
                        },
                        None => None,
                    };
                    (arg_types.iter().collect(), expected_input_tys)
                }
                _ => {
                    // Otherwise, there's a mismatch, so clear out what we're expecting, and set
                    // our input types to err_args so we don't blow up the error messages
                    let guar = struct_span_code_err!(
                        self.dcx(),
                        call_span,
                        E0059,
                        "cannot use call notation; the first type parameter \
                         for the function trait is neither a tuple nor unit"
                    )
                    .emit();
                    (self.err_args(provided_args.len(), guar), None)
                }
            }
        } else {
            (formal_input_tys.to_vec(), expected_input_tys)
        };

        // If there are no external expectations at the call site, just use the types from the function defn
        let expected_input_tys = if let Some(expected_input_tys) = expected_input_tys {
            assert_eq!(expected_input_tys.len(), formal_input_tys.len());
            expected_input_tys
        } else {
            formal_input_tys.clone()
        };

        let minimum_input_count = expected_input_tys.len();
        let provided_arg_count = provided_args.len();

        // We introduce a helper function to demand that a given argument satisfy a given input
        // This is more complicated than just checking type equality, as arguments could be coerced
        // This version writes those types back so further type checking uses the narrowed types
        let demand_compatible = |idx| {
            let formal_input_ty: Ty<'tcx> = formal_input_tys[idx];
            let expected_input_ty: Ty<'tcx> = expected_input_tys[idx];
            let provided_arg = &provided_args[idx];

            debug!("checking argument {}: {:?} = {:?}", idx, provided_arg, formal_input_ty);

            // We're on the happy path here, so we'll do a more involved check and write back types
            // To check compatibility, we'll do 3 things:
            // 1. Unify the provided argument with the expected type
            let expectation = Expectation::rvalue_hint(self, expected_input_ty);

            let checked_ty = self.check_expr_with_expectation(provided_arg, expectation);

            // 2. Coerce to the most detailed type that could be coerced
            //    to, which is `expected_ty` if `rvalue_hint` returns an
            //    `ExpectHasType(expected_ty)`, or the `formal_ty` otherwise.
            let coerced_ty = expectation.only_has_type(self).unwrap_or(formal_input_ty);

            // Cause selection errors caused by resolving a single argument to point at the
            // argument and not the call. This lets us customize the span pointed to in the
            // fulfillment error to be more accurate.
            let coerced_ty = self.resolve_vars_with_obligations(coerced_ty);

            let coerce_error =
                self.coerce(provided_arg, checked_ty, coerced_ty, AllowTwoPhase::Yes, None).err();
            if coerce_error.is_some() {
                return Compatibility::Incompatible(coerce_error);
            }

            // 3. Check if the formal type is actually equal to the checked one
            //    and register any such obligations for future type checks.
            let formal_ty_error = self.at(&self.misc(provided_arg.span), self.param_env).eq(
                DefineOpaqueTypes::Yes,
                formal_input_ty,
                coerced_ty,
            );

            // If neither check failed, the types are compatible
            match formal_ty_error {
                Ok(InferOk { obligations, value: () }) => {
                    self.register_predicates(obligations);
                    Compatibility::Compatible
                }
                Err(err) => Compatibility::Incompatible(Some(err)),
            }
        };

        // To start, we only care "along the diagonal", where we expect every
        // provided arg to be in the right spot
        let mut compatibility_diagonal =
            vec![Compatibility::Incompatible(None); provided_args.len()];

        // Keep track of whether we *could possibly* be satisfied, i.e. whether we're on the happy path
        // if the wrong number of arguments were supplied, we CAN'T be satisfied,
        // and if we're c_variadic, the supplied arguments must be >= the minimum count from the function
        // otherwise, they need to be identical, because rust doesn't currently support variadic functions
        let mut call_appears_satisfied = if c_variadic {
            provided_arg_count >= minimum_input_count
        } else {
            provided_arg_count == minimum_input_count
        };

        // Check the arguments.
        // We do this in a pretty awful way: first we type-check any arguments
        // that are not closures, then we type-check the closures. This is so
        // that we have more information about the types of arguments when we
        // type-check the functions. This isn't really the right way to do this.
        for check_closures in [false, true] {
            // More awful hacks: before we check argument types, try to do
            // an "opportunistic" trait resolution of any trait bounds on
            // the call. This helps coercions.
            if check_closures {
                self.select_obligations_where_possible(|_| {})
            }

            // Check each argument, to satisfy the input it was provided for
            // Visually, we're traveling down the diagonal of the compatibility matrix
            for (idx, arg) in provided_args.iter().enumerate() {
                // Warn only for the first loop (the "no closures" one).
                // Closure arguments themselves can't be diverging, but
                // a previous argument can, e.g., `foo(panic!(), || {})`.
                if !check_closures {
                    self.warn_if_unreachable(arg.hir_id, arg.span, "expression");
                }

                // For C-variadic functions, we don't have a declared type for all of
                // the arguments hence we only do our usual type checking with
                // the arguments who's types we do know. However, we *can* check
                // for unreachable expressions (see above).
                // FIXME: unreachable warning current isn't emitted
                if idx >= minimum_input_count {
                    continue;
                }

                // For this check, we do *not* want to treat async coroutine closures (async blocks)
                // as proper closures. Doing so would regress type inference when feeding
                // the return value of an argument-position async block to an argument-position
                // closure wrapped in a block.
                // See <https://github.com/rust-lang/rust/issues/112225>.
                let is_closure = if let ExprKind::Closure(closure) = arg.kind {
                    !tcx.coroutine_is_async(closure.def_id.to_def_id())
                } else {
                    false
                };
                if is_closure != check_closures {
                    continue;
                }

                let compatible = demand_compatible(idx);
                let is_compatible = matches!(compatible, Compatibility::Compatible);
                compatibility_diagonal[idx] = compatible;

                if !is_compatible {
                    call_appears_satisfied = false;
                }
            }
        }

        if c_variadic && provided_arg_count < minimum_input_count {
            err_code = E0060;
        }

        for arg in provided_args.iter().skip(minimum_input_count) {
            // Make sure we've checked this expr at least once.
            let arg_ty = self.check_expr(arg);

            // If the function is c-style variadic, we skipped a bunch of arguments
            // so we need to check those, and write out the types
            // Ideally this would be folded into the above, for uniform style
            // but c-variadic is already a corner case
            if c_variadic {
                fn variadic_error<'tcx>(
                    sess: &'tcx Session,
                    span: Span,
                    ty: Ty<'tcx>,
                    cast_ty: &str,
                ) {
                    sess.dcx().emit_err(errors::PassToVariadicFunction {
                        span,
                        ty,
                        cast_ty,
                        sugg_span: span.shrink_to_hi(),
                        teach: sess.teach(E0617),
                    });
                }

                // There are a few types which get autopromoted when passed via varargs
                // in C but we just error out instead and require explicit casts.
                let arg_ty = self.structurally_resolve_type(arg.span, arg_ty);
                match arg_ty.kind() {
                    ty::Float(ty::FloatTy::F32) => {
                        variadic_error(tcx.sess, arg.span, arg_ty, "c_double");
                    }
                    ty::Int(ty::IntTy::I8 | ty::IntTy::I16) | ty::Bool => {
                        variadic_error(tcx.sess, arg.span, arg_ty, "c_int");
                    }
                    ty::Uint(ty::UintTy::U8 | ty::UintTy::U16) => {
                        variadic_error(tcx.sess, arg.span, arg_ty, "c_uint");
                    }
                    ty::FnDef(..) => {
                        let fn_ptr = Ty::new_fn_ptr(self.tcx, arg_ty.fn_sig(self.tcx));
                        let fn_ptr = self.resolve_vars_if_possible(fn_ptr).to_string();

                        let fn_item_spa = arg.span;
                        tcx.sess.dcx().emit_err(errors::PassFnItemToVariadicFunction {
                            span: fn_item_spa,
                            sugg_span: fn_item_spa.shrink_to_hi(),
                            replace: fn_ptr,
                        });
                    }
                    _ => {}
                }
            }
        }

        if !call_appears_satisfied {
            let compatibility_diagonal = IndexVec::from_raw(compatibility_diagonal);
            let provided_args = IndexVec::from_iter(provided_args.iter().take(if c_variadic {
                minimum_input_count
            } else {
                provided_arg_count
            }));
            debug_assert_eq!(
                formal_input_tys.len(),
                expected_input_tys.len(),
                "expected formal_input_tys to be the same size as expected_input_tys"
            );
            let formal_and_expected_inputs = IndexVec::from_iter(
                formal_input_tys
                    .iter()
                    .copied()
                    .zip_eq(expected_input_tys.iter().copied())
                    .map(|vars| self.resolve_vars_if_possible(vars)),
            );

            self.report_arg_errors(
                compatibility_diagonal,
                formal_and_expected_inputs,
                provided_args,
                c_variadic,
                err_code,
                fn_def_id,
                call_span,
                call_expr,
                tuple_arguments,
            );
        }
    }

    fn report_arg_errors(
        &self,
        compatibility_diagonal: IndexVec<ProvidedIdx, Compatibility<'tcx>>,
        formal_and_expected_inputs: IndexVec<ExpectedIdx, (Ty<'tcx>, Ty<'tcx>)>,
        provided_args: IndexVec<ProvidedIdx, &'tcx hir::Expr<'tcx>>,
        c_variadic: bool,
        err_code: ErrCode,
        fn_def_id: Option<DefId>,
        call_span: Span,
        call_expr: &'tcx hir::Expr<'tcx>,
        tuple_arguments: TupleArgumentsFlag,
    ) -> ErrorGuaranteed {
        // Next, let's construct the error
        let (error_span, call_ident, full_call_span, call_name, is_method) = match &call_expr.kind {
            hir::ExprKind::Call(
                hir::Expr { hir_id, span, kind: hir::ExprKind::Path(qpath), .. },
                _,
            ) => {
                if let Res::Def(DefKind::Ctor(of, _), _) =
                    self.typeck_results.borrow().qpath_res(qpath, *hir_id)
                {
                    let name = match of {
                        CtorOf::Struct => "struct",
                        CtorOf::Variant => "enum variant",
                    };
                    (call_span, None, *span, name, false)
                } else {
                    (call_span, None, *span, "function", false)
                }
            }
            hir::ExprKind::Call(hir::Expr { span, .. }, _) => {
                (call_span, None, *span, "function", false)
            }
            hir::ExprKind::MethodCall(path_segment, _, _, span) => {
                let ident_span = path_segment.ident.span;
                let ident_span = if let Some(args) = path_segment.args {
                    ident_span.with_hi(args.span_ext.hi())
                } else {
                    ident_span
                };
                (*span, Some(path_segment.ident), ident_span, "method", true)
            }
            k => span_bug!(call_span, "checking argument types on a non-call: `{:?}`", k),
        };
        let args_span = error_span.trim_start(full_call_span).unwrap_or(error_span);

        // Don't print if it has error types or is just plain `_`
        fn has_error_or_infer<'tcx>(tys: impl IntoIterator<Item = Ty<'tcx>>) -> bool {
            tys.into_iter().any(|ty| ty.references_error() || ty.is_ty_var())
        }

        let tcx = self.tcx;

        // Get the argument span in the context of the call span so that
        // suggestions and labels are (more) correct when an arg is a
        // macro invocation.
        let normalize_span = |span: Span| -> Span {
            let normalized_span = span.find_ancestor_inside_same_ctxt(error_span).unwrap_or(span);
            // Sometimes macros mess up the spans, so do not normalize the
            // arg span to equal the error span, because that's less useful
            // than pointing out the arg expr in the wrong context.
            if normalized_span.source_equal(error_span) { span } else { normalized_span }
        };

        // Precompute the provided types and spans, since that's all we typically need for below
        let provided_arg_tys: IndexVec<ProvidedIdx, (Ty<'tcx>, Span)> = provided_args
            .iter()
            .map(|expr| {
                let ty = self
                    .typeck_results
                    .borrow()
                    .expr_ty_adjusted_opt(*expr)
                    .unwrap_or_else(|| Ty::new_misc_error(tcx));
                (self.resolve_vars_if_possible(ty), normalize_span(expr.span))
            })
            .collect();
        let callee_expr = match &call_expr.peel_blocks().kind {
            hir::ExprKind::Call(callee, _) => Some(*callee),
            hir::ExprKind::MethodCall(_, receiver, ..) => {
                if let Some((DefKind::AssocFn, def_id)) =
                    self.typeck_results.borrow().type_dependent_def(call_expr.hir_id)
                    && let Some(assoc) = tcx.opt_associated_item(def_id)
                    && assoc.fn_has_self_parameter
                {
                    Some(*receiver)
                } else {
                    None
                }
            }
            _ => None,
        };
        let callee_ty = callee_expr
            .and_then(|callee_expr| self.typeck_results.borrow().expr_ty_adjusted_opt(callee_expr));

        // Obtain another method on `Self` that have similar name.
        let similar_assoc = |call_name: Ident| -> Option<(ty::AssocItem, ty::FnSig<'_>)> {
            if let Some(callee_ty) = callee_ty
                && let Ok(Some(assoc)) = self.probe_op(
                    call_name.span,
                    MethodCall,
                    Some(call_name),
                    None,
                    IsSuggestion(true),
                    callee_ty.peel_refs(),
                    callee_expr.unwrap().hir_id,
                    TraitsInScope,
                    |mut ctxt| ctxt.probe_for_similar_candidate(),
                )
                && let ty::AssocKind::Fn = assoc.kind
                && assoc.fn_has_self_parameter
            {
                let args = self.infcx.fresh_args_for_item(call_name.span, assoc.def_id);
                let fn_sig = tcx.fn_sig(assoc.def_id).instantiate(tcx, args);

                self.instantiate_binder_with_fresh_vars(call_name.span, FnCall, fn_sig);
            }
            None
        };

        let suggest_confusable = |err: &mut Diag<'_>| {
            let Some(call_name) = call_ident else {
                return;
            };
            let Some(callee_ty) = callee_ty else {
                return;
            };
            let input_types: Vec<Ty<'_>> = provided_arg_tys.iter().map(|(ty, _)| *ty).collect();
            // Check for other methods in the following order
            //  - methods marked as `rustc_confusables` with the provided arguments
            //  - methods with the same argument type/count and short levenshtein distance
            //  - methods marked as `rustc_confusables` (done)
            //  - methods with short levenshtein distance

            // Look for commonly confusable method names considering arguments.
            if let Some(_name) = self.confusable_method_name(
                err,
                callee_ty.peel_refs(),
                call_name,
                Some(input_types.clone()),
            ) {
                return;
            }
            // Look for method names with short levenshtein distance, considering arguments.
            if let Some((assoc, fn_sig)) = similar_assoc(call_name)
                && fn_sig.inputs()[1..]
                    .iter()
                    .zip(input_types.iter())
                    .all(|(expected, found)| self.may_coerce(*expected, *found))
                && fn_sig.inputs()[1..].len() == input_types.len()
            {
                err.span_suggestion_verbose(
                    call_name.span,
                    format!("you might have meant to use `{}`", assoc.name),
                    assoc.name,
                    Applicability::MaybeIncorrect,
                );
                return;
            }
            // Look for commonly confusable method names disregarding arguments.
            if let Some(_name) =
                self.confusable_method_name(err, callee_ty.peel_refs(), call_name, None)
            {
                return;
            }
            // Look for similarly named methods with levenshtein distance with the right
            // number of arguments.
            if let Some((assoc, fn_sig)) = similar_assoc(call_name)
                && fn_sig.inputs()[1..].len() == input_types.len()
            {
                err.span_note(
                    tcx.def_span(assoc.def_id),
                    format!(
                        "there's is a method with similar name `{}`, but the arguments don't match",
                        assoc.name,
                    ),
                );
                return;
            }
            // Fallthrough: look for similarly named methods with levenshtein distance.
            if let Some((assoc, _)) = similar_assoc(call_name) {
                err.span_note(
                    tcx.def_span(assoc.def_id),
                    format!(
                        "there's is a method with similar name `{}`, but their argument count \
                         doesn't match",
                        assoc.name,
                    ),
                );
                return;
            }
        };
        // A "softer" version of the `demand_compatible`, which checks types without persisting them,
        // and treats error types differently
        // This will allow us to "probe" for other argument orders that would likely have been correct
        let check_compatible = |provided_idx: ProvidedIdx, expected_idx: ExpectedIdx| {
            if provided_idx.as_usize() == expected_idx.as_usize() {
                return compatibility_diagonal[provided_idx].clone();
            }

            let (formal_input_ty, expected_input_ty) = formal_and_expected_inputs[expected_idx];
            // If either is an error type, we defy the usual convention and consider them to *not* be
            // coercible. This prevents our error message heuristic from trying to pass errors into
            // every argument.
            if (formal_input_ty, expected_input_ty).references_error() {
                return Compatibility::Incompatible(None);
            }

            let (arg_ty, arg_span) = provided_arg_tys[provided_idx];

            let expectation = Expectation::rvalue_hint(self, expected_input_ty);
            let coerced_ty = expectation.only_has_type(self).unwrap_or(formal_input_ty);
            let can_coerce = self.may_coerce(arg_ty, coerced_ty);
            if !can_coerce {
                return Compatibility::Incompatible(Some(ty::error::TypeError::Sorts(
                    ty::error::ExpectedFound::new(coerced_ty, arg_ty),
                )));
            }

            // Using probe here, since we don't want this subtyping to affect inference.
            let subtyping_error = self.probe(|_| {
                self.at(&self.misc(arg_span), self.param_env)
                    .sup(DefineOpaqueTypes::Yes, formal_input_ty, coerced_ty)
                    .err()
            });

            // Same as above: if either the coerce type or the checked type is an error type,
            // consider them *not* compatible.
            let references_error = (coerced_ty, arg_ty).references_error();
            match (references_error, subtyping_error) {
                (false, None) => Compatibility::Compatible,
                (_, subtyping_error) => Compatibility::Incompatible(subtyping_error),
            }
        };

        let mk_trace = |span, (formal_ty, expected_ty), provided_ty| {
            let mismatched_ty = if expected_ty == provided_ty {
                // If expected == provided, then we must have failed to sup
                // the formal type. Avoid printing out "expected Ty, found Ty"
                // in that case.
                formal_ty
            } else {
                expected_ty
            };
            TypeTrace::types(&self.misc(span), mismatched_ty, provided_ty)
        };

        // The algorithm here is inspired by levenshtein distance and longest common subsequence.
        // We'll try to detect 4 different types of mistakes:
        // - An extra parameter has been provided that doesn't satisfy *any* of the other inputs
        // - An input is missing, which isn't satisfied by *any* of the other arguments
        // - Some number of arguments have been provided in the wrong order
        // - A type is straight up invalid

        // First, let's find the errors
        let (mut errors, matched_inputs) =
            ArgMatrix::new(provided_args.len(), formal_and_expected_inputs.len(), check_compatible)
                .find_errors();

        // First, check if we just need to wrap some arguments in a tuple.
        if let Some((mismatch_idx, terr)) =
            compatibility_diagonal.iter().enumerate().find_map(|(i, c)| {
                if let Compatibility::Incompatible(Some(terr)) = c {
                    Some((i, *terr))
                } else {
                    None
                }
            })
        {
            // Is the first bad expected argument a tuple?
            // Do we have as many extra provided arguments as the tuple's length?
            // If so, we might have just forgotten to wrap some args in a tuple.
            if let Some(ty::Tuple(tys)) =
                formal_and_expected_inputs.get(mismatch_idx.into()).map(|tys| tys.1.kind())
                // If the tuple is unit, we're not actually wrapping any arguments.
                && !tys.is_empty()
                && provided_arg_tys.len() == formal_and_expected_inputs.len() - 1 + tys.len()
            {
                // Wrap up the N provided arguments starting at this position in a tuple.
                let provided_as_tuple = Ty::new_tup_from_iter(
                    tcx,
                    provided_arg_tys.iter().map(|(ty, _)| *ty).skip(mismatch_idx).take(tys.len()),
                );

                let mut satisfied = true;
                // Check if the newly wrapped tuple + rest of the arguments are compatible.
                for ((_, expected_ty), provided_ty) in std::iter::zip(
                    formal_and_expected_inputs.iter().skip(mismatch_idx),
                    [provided_as_tuple].into_iter().chain(
                        provided_arg_tys.iter().map(|(ty, _)| *ty).skip(mismatch_idx + tys.len()),
                    ),
                ) {
                    if !self.may_coerce(provided_ty, *expected_ty) {
                        satisfied = false;
                        break;
                    }
                }

                // If they're compatible, suggest wrapping in an arg, and we're done!
                // Take some care with spans, so we don't suggest wrapping a macro's
                // innards in parenthesis, for example.
                if satisfied
                    && let Some((_, lo)) =
                        provided_arg_tys.get(ProvidedIdx::from_usize(mismatch_idx))
                    && let Some((_, hi)) =
                        provided_arg_tys.get(ProvidedIdx::from_usize(mismatch_idx + tys.len() - 1))
                {
                    let mut err;
                    if tys.len() == 1 {
                        // A tuple wrap suggestion actually occurs within,
                        // so don't do anything special here.
                        err = self.err_ctxt().report_and_explain_type_error(
                            mk_trace(
                                *lo,
                                formal_and_expected_inputs[mismatch_idx.into()],
                                provided_arg_tys[mismatch_idx.into()].0,
                            ),
                            self.param_env,
                            terr,
                        );
                        err.span_label(
                            full_call_span,
                            format!("arguments to this {call_name} are incorrect"),
                        );
                    } else {
                        err = self.dcx().struct_span_err(
                            full_call_span,
                            format!(
                                "{call_name} takes {}{} but {} {} supplied",
                                if c_variadic { "at least " } else { "" },
                                potentially_plural_count(
                                    formal_and_expected_inputs.len(),
                                    "argument"
                                ),
                                potentially_plural_count(provided_args.len(), "argument"),
                                pluralize!("was", provided_args.len())
                            ),
                        );
                        err.code(err_code.to_owned());
                        err.multipart_suggestion_verbose(
                            "wrap these arguments in parentheses to construct a tuple",
                            vec![
                                (lo.shrink_to_lo(), "(".to_string()),
                                (hi.shrink_to_hi(), ")".to_string()),
                            ],
                            Applicability::MachineApplicable,
                        );
                    };
                    self.label_fn_like(
                        &mut err,
                        fn_def_id,
                        callee_ty,
                        call_expr,
                        None,
                        Some(mismatch_idx),
                        &matched_inputs,
                        &formal_and_expected_inputs,
                        is_method,
                        tuple_arguments,
                    );
                    suggest_confusable(&mut err);
                    return err.emit();
                }
            }
        }

        // Okay, so here's where it gets complicated in regards to what errors
        // we emit and how.
        // There are 3 different "types" of errors we might encounter.
        //   1) Missing/extra/swapped arguments
        //   2) Valid but incorrect arguments
        //   3) Invalid arguments
        //      - Currently I think this only comes up with `CyclicTy`
        //
        // We first need to go through, remove those from (3) and emit those
        // as their own error, particularly since they're error code and
        // message is special. From what I can tell, we *must* emit these
        // here (vs somewhere prior to this function) since the arguments
        // become invalid *because* of how they get used in the function.
        // It is what it is.

        if errors.is_empty() {
            if cfg!(debug_assertions) {
                span_bug!(error_span, "expected errors from argument matrix");
            } else {
                let mut err =
                    self.dcx().create_err(errors::ArgMismatchIndeterminate { span: error_span });
                suggest_confusable(&mut err);
                return err.emit();
            }
        }

        let detect_dotdot = |err: &mut Diag<'_>, ty: Ty<'_>, expr: &hir::Expr<'_>| {
            if let ty::Adt(adt, _) = ty.kind()
                && self.tcx().lang_items().get(hir::LangItem::RangeFull) == Some(adt.did())
                && let hir::ExprKind::Struct(
                    hir::QPath::LangItem(hir::LangItem::RangeFull, _),
                    [],
                    _,
                ) = expr.kind
            {
                // We have `Foo(a, .., c)`, where the user might be trying to use the "rest" syntax
                // from default field values, which is not supported on tuples.
                let explanation = if self.tcx.features().default_field_values() {
                    "this is only supported on non-tuple struct literals"
                } else if self.tcx.sess.is_nightly_build() {
                    "this is only supported on non-tuple struct literals when \
                     `#![feature(default_field_values)]` is enabled"
                } else {
                    "this is not supported"
                };
                let msg = format!(
                    "you might have meant to use `..` to skip providing a value for \
                     expected fields, but {explanation}; it is instead interpreted as a \
                     `std::ops::RangeFull` literal",
                );
                err.span_help(expr.span, msg);
            }
        };

        let mut reported = None;
        errors.retain(|error| {
            let Error::Invalid(provided_idx, expected_idx, Compatibility::Incompatible(Some(e))) =
                error
            else {
                return true;
            };
            let (provided_ty, provided_span) = provided_arg_tys[*provided_idx];
            let trace =
                mk_trace(provided_span, formal_and_expected_inputs[*expected_idx], provided_ty);
            if !matches!(trace.cause.as_failure_code(*e), FailureCode::Error0308) {
                let mut err =
                    self.err_ctxt().report_and_explain_type_error(trace, self.param_env, *e);
                suggest_confusable(&mut err);
                reported = Some(err.emit());
                return false;
            }
            true
        });

        // We're done if we found errors, but we already emitted them.
        if let Some(reported) = reported
            && errors.is_empty()
        {
            return reported;
        }
        assert!(!errors.is_empty());

        // Okay, now that we've emitted the special errors separately, we
        // are only left missing/extra/swapped and mismatched arguments, both
        // can be collated pretty easily if needed.

        // Next special case: if there is only one "Incompatible" error, just emit that
        if let &[
            Error::Invalid(provided_idx, expected_idx, Compatibility::Incompatible(Some(err))),
        ] = &errors[..]
        {
            let (formal_ty, expected_ty) = formal_and_expected_inputs[expected_idx];
            let (provided_ty, provided_arg_span) = provided_arg_tys[provided_idx];
            let trace = mk_trace(provided_arg_span, (formal_ty, expected_ty), provided_ty);
            let mut err = self.err_ctxt().report_and_explain_type_error(trace, self.param_env, err);
            self.emit_coerce_suggestions(
                &mut err,
                provided_args[provided_idx],
                provided_ty,
                Expectation::rvalue_hint(self, expected_ty)
                    .only_has_type(self)
                    .unwrap_or(formal_ty),
                None,
                None,
            );
            err.span_label(full_call_span, format!("arguments to this {call_name} are incorrect"));

            self.label_generic_mismatches(
                &mut err,
                fn_def_id,
                &matched_inputs,
                &provided_arg_tys,
                &formal_and_expected_inputs,
                is_method,
            );

            if let hir::ExprKind::MethodCall(_, rcvr, _, _) = call_expr.kind
                && provided_idx.as_usize() == expected_idx.as_usize()
            {
                self.note_source_of_type_mismatch_constraint(
                    &mut err,
                    rcvr,
                    crate::demand::TypeMismatchSource::Arg {
                        call_expr,
                        incompatible_arg: provided_idx.as_usize(),
                    },
                );
            }

            self.suggest_ptr_null_mut(
                expected_ty,
                provided_ty,
                provided_args[provided_idx],
                &mut err,
            );

            self.suggest_deref_unwrap_or(
                &mut err,
                callee_ty,
                call_ident,
                expected_ty,
                provided_ty,
                provided_args[provided_idx],
                is_method,
            );

            // Call out where the function is defined
            self.label_fn_like(
                &mut err,
                fn_def_id,
                callee_ty,
                call_expr,
                Some(expected_ty),
                Some(expected_idx.as_usize()),
                &matched_inputs,
                &formal_and_expected_inputs,
                is_method,
                tuple_arguments,
            );
            suggest_confusable(&mut err);
            detect_dotdot(&mut err, provided_ty, provided_args[provided_idx]);
            return err.emit();
        }

        // Special case, we found an extra argument is provided, which is very common in practice.
        // but there is a obviously better removing suggestion compared to the current one,
        // try to find the argument with Error type, if we removed it all the types will become good,
        // then we will replace the current suggestion.
        if let [Error::Extra(provided_idx)] = &errors[..] {
            let remove_idx_is_perfect = |idx: usize| -> bool {
                let removed_arg_tys = provided_arg_tys
                    .iter()
                    .enumerate()
                    .filter_map(|(j, arg)| if idx == j { None } else { Some(arg) })
                    .collect::<IndexVec<ProvidedIdx, _>>();
                std::iter::zip(formal_and_expected_inputs.iter(), removed_arg_tys.iter()).all(
                    |((expected_ty, _), (provided_ty, _))| {
                        !provided_ty.references_error()
                            && self.may_coerce(*provided_ty, *expected_ty)
                    },
                )
            };

            if !remove_idx_is_perfect(provided_idx.as_usize()) {
                if let Some(i) = (0..provided_args.len()).find(|&i| remove_idx_is_perfect(i)) {
                    errors = vec![Error::Extra(ProvidedIdx::from_usize(i))];
                }
            }
        }

        let mut err = if formal_and_expected_inputs.len() == provided_args.len() {
            struct_span_code_err!(
                self.dcx(),
                full_call_span,
                E0308,
                "arguments to this {} are incorrect",
                call_name,
            )
        } else {
            self.dcx()
                .struct_span_err(
                    full_call_span,
                    format!(
                        "this {} takes {}{} but {} {} supplied",
                        call_name,
                        if c_variadic { "at least " } else { "" },
                        potentially_plural_count(formal_and_expected_inputs.len(), "argument"),
                        potentially_plural_count(provided_args.len(), "argument"),
                        pluralize!("was", provided_args.len())
                    ),
                )
                .with_code(err_code.to_owned())
        };

        suggest_confusable(&mut err);
        // As we encounter issues, keep track of what we want to provide for the suggestion
        let mut labels = vec![];
        // If there is a single error, we give a specific suggestion; otherwise, we change to
        // "did you mean" with the suggested function call
        enum SuggestionText {
            None,
            Provide(bool),
            Remove(bool),
            Swap,
            Reorder,
            DidYouMean,
        }
        let mut suggestion_text = SuggestionText::None;

        let ty_to_snippet = |ty: Ty<'tcx>, expected_idx: ExpectedIdx| {
            if ty.is_unit() {
                "()".to_string()
            } else if ty.is_suggestable(tcx, false) {
                format!("/* {ty} */")
            } else if let Some(fn_def_id) = fn_def_id
                && self.tcx.def_kind(fn_def_id).is_fn_like()
                && let self_implicit =
                    matches!(call_expr.kind, hir::ExprKind::MethodCall(..)) as usize
                && let Some(arg) =
                    self.tcx.fn_arg_names(fn_def_id).get(expected_idx.as_usize() + self_implicit)
                && arg.name != kw::SelfLower
            {
                format!("/* {} */", arg.name)
            } else {
                "/* value */".to_string()
            }
        };

        let mut errors = errors.into_iter().peekable();
        let mut only_extras_so_far = errors
            .peek()
            .is_some_and(|first| matches!(first, Error::Extra(arg_idx) if arg_idx.index() == 0));
        let mut prev_extra_idx = None;
        let mut suggestions = vec![];
        while let Some(error) = errors.next() {
            only_extras_so_far &= matches!(error, Error::Extra(_));

            match error {
                Error::Invalid(provided_idx, expected_idx, compatibility) => {
                    let (formal_ty, expected_ty) = formal_and_expected_inputs[expected_idx];
                    let (provided_ty, provided_span) = provided_arg_tys[provided_idx];
                    if let Compatibility::Incompatible(error) = compatibility {
                        let trace = mk_trace(provided_span, (formal_ty, expected_ty), provided_ty);
                        if let Some(e) = error {
                            self.err_ctxt().note_type_err(
                                &mut err,
                                &trace.cause,
                                None,
                                Some(self.param_env.and(trace.values)),
                                e,
                                true,
                                None,
                            );
                        }
                    }

                    self.emit_coerce_suggestions(
                        &mut err,
                        provided_args[provided_idx],
                        provided_ty,
                        Expectation::rvalue_hint(self, expected_ty)
                            .only_has_type(self)
                            .unwrap_or(formal_ty),
                        None,
                        None,
                    );
                    detect_dotdot(&mut err, provided_ty, provided_args[provided_idx]);
                }
                Error::Extra(arg_idx) => {
                    let (provided_ty, provided_span) = provided_arg_tys[arg_idx];
                    let provided_ty_name = if !has_error_or_infer([provided_ty]) {
                        // FIXME: not suggestable, use something else
                        format!(" of type `{provided_ty}`")
                    } else {
                        "".to_string()
                    };
                    let idx = if provided_arg_tys.len() == 1 {
                        "".to_string()
                    } else {
                        format!(" #{}", arg_idx.as_usize() + 1)
                    };
                    labels.push((
                        provided_span,
                        format!("unexpected argument{idx}{provided_ty_name}"),
                    ));
                    let mut span = provided_span;
                    if span.can_be_used_for_suggestions()
                        && error_span.can_be_used_for_suggestions()
                    {
                        if arg_idx.index() > 0
                            && let Some((_, prev)) =
                                provided_arg_tys.get(ProvidedIdx::from_usize(arg_idx.index() - 1))
                        {
                            // Include previous comma
                            span = prev.shrink_to_hi().to(span);
                        }

                        // Is last argument for deletion in a row starting from the 0-th argument?
                        // Then delete the next comma, so we are not left with `f(, ...)`
                        //
                        //     fn f() {}
                        //   - f(0, 1,)
                        //   + f()
                        let trim_next_comma = match errors.peek() {
                            Some(Error::Extra(provided_idx))
                                if only_extras_so_far
                                    && provided_idx.index() > arg_idx.index() + 1 =>
                            // If the next Error::Extra ("next") doesn't next to current ("current"),
                            // fn foo(_: (), _: u32) {}
                            // - foo("current", (), 1u32, "next")
                            // + foo((), 1u32)
                            // If the previous error is not a `Error::Extra`, then do not trim the next comma
                            // - foo((), "current", 42u32, "next")
                            // + foo((), 42u32)
                            {
                                prev_extra_idx.is_none_or(|prev_extra_idx| {
                                    prev_extra_idx + 1 == arg_idx.index()
                                })
                            }
                            // If no error left, we need to delete the next comma
                            None if only_extras_so_far => true,
                            // Not sure if other error type need to be handled as well
                            _ => false,
                        };

                        if trim_next_comma {
                            let next = provided_arg_tys
                                .get(arg_idx + 1)
                                .map(|&(_, sp)| sp)
                                .unwrap_or_else(|| {
                                    // Try to move before `)`. Note that `)` here is not necessarily
                                    // the latin right paren, it could be a Unicode-confusable that
                                    // looks like a `)`, so we must not use `- BytePos(1)`
                                    // manipulations here.
                                    self.tcx().sess.source_map().end_point(call_expr.span)
                                });

                            // Include next comma
                            span = span.until(next);
                        }

                        suggestions.push((span, String::new()));

                        suggestion_text = match suggestion_text {
                            SuggestionText::None => SuggestionText::Remove(false),
                            SuggestionText::Remove(_) => SuggestionText::Remove(true),
                            _ => SuggestionText::DidYouMean,
                        };
                        prev_extra_idx = Some(arg_idx.index())
                    }
                    detect_dotdot(&mut err, provided_ty, provided_args[arg_idx]);
                }
                Error::Missing(expected_idx) => {
                    // If there are multiple missing arguments adjacent to each other,
                    // then we can provide a single error.

                    let mut missing_idxs = vec![expected_idx];
                    while let Some(e) = errors.next_if(|e| {
                        matches!(e, Error::Missing(next_expected_idx)
                            if *next_expected_idx == *missing_idxs.last().unwrap() + 1)
                    }) {
                        match e {
                            Error::Missing(expected_idx) => missing_idxs.push(expected_idx),
                            _ => unreachable!(
                                "control flow ensures that we should always get an `Error::Missing`"
                            ),
                        }
                    }

                    // NOTE: Because we might be re-arranging arguments, might have extra
                    // arguments, etc. it's hard to *really* know where we should provide
                    // this error label, so as a heuristic, we point to the provided arg, or
                    // to the call if the missing inputs pass the provided args.
                    match &missing_idxs[..] {
                        &[expected_idx] => {
                            let (_, input_ty) = formal_and_expected_inputs[expected_idx];
                            let span = if let Some((_, arg_span)) =
                                provided_arg_tys.get(expected_idx.to_provided_idx())
                            {
                                *arg_span
                            } else {
                                args_span
                            };
                            let rendered = if !has_error_or_infer([input_ty]) {
                                format!(" of type `{input_ty}`")
                            } else {
                                "".to_string()
                            };
                            labels.push((
                                span,
                                format!(
                                    "argument #{}{rendered} is missing",
                                    expected_idx.as_usize() + 1
                                ),
                            ));

                            suggestion_text = match suggestion_text {
                                SuggestionText::None => SuggestionText::Provide(false),
                                SuggestionText::Provide(_) => SuggestionText::Provide(true),
                                _ => SuggestionText::DidYouMean,
                            };
                        }
                        &[first_idx, second_idx] => {
                            let (_, first_expected_ty) = formal_and_expected_inputs[first_idx];
                            let (_, second_expected_ty) = formal_and_expected_inputs[second_idx];
                            let span = if let (Some((_, first_span)), Some((_, second_span))) = (
                                provided_arg_tys.get(first_idx.to_provided_idx()),
                                provided_arg_tys.get(second_idx.to_provided_idx()),
                            ) {
                                first_span.to(*second_span)
                            } else {
                                args_span
                            };
                            let rendered =
                                if !has_error_or_infer([first_expected_ty, second_expected_ty]) {
                                    format!(
                                        " of type `{first_expected_ty}` and `{second_expected_ty}`"
                                    )
                                } else {
                                    "".to_string()
                                };
                            labels.push((span, format!("two arguments{rendered} are missing")));
                            suggestion_text = match suggestion_text {
                                SuggestionText::None | SuggestionText::Provide(_) => {
                                    SuggestionText::Provide(true)
                                }
                                _ => SuggestionText::DidYouMean,
                            };
                        }
                        &[first_idx, second_idx, third_idx] => {
                            let (_, first_expected_ty) = formal_and_expected_inputs[first_idx];
                            let (_, second_expected_ty) = formal_and_expected_inputs[second_idx];
                            let (_, third_expected_ty) = formal_and_expected_inputs[third_idx];
                            let span = if let (Some((_, first_span)), Some((_, third_span))) = (
                                provided_arg_tys.get(first_idx.to_provided_idx()),
                                provided_arg_tys.get(third_idx.to_provided_idx()),
                            ) {
                                first_span.to(*third_span)
                            } else {
                                args_span
                            };
                            let rendered = if !has_error_or_infer([
                                first_expected_ty,
                                second_expected_ty,
                                third_expected_ty,
                            ]) {
                                format!(
                                    " of type `{first_expected_ty}`, `{second_expected_ty}`, and `{third_expected_ty}`"
                                )
                            } else {
                                "".to_string()
                            };
                            labels.push((span, format!("three arguments{rendered} are missing")));
                            suggestion_text = match suggestion_text {
                                SuggestionText::None | SuggestionText::Provide(_) => {
                                    SuggestionText::Provide(true)
                                }
                                _ => SuggestionText::DidYouMean,
                            };
                        }
                        missing_idxs => {
                            let first_idx = *missing_idxs.first().unwrap();
                            let last_idx = *missing_idxs.last().unwrap();
                            // NOTE: Because we might be re-arranging arguments, might have extra arguments, etc.
                            // It's hard to *really* know where we should provide this error label, so this is a
                            // decent heuristic
                            let span = if let (Some((_, first_span)), Some((_, last_span))) = (
                                provided_arg_tys.get(first_idx.to_provided_idx()),
                                provided_arg_tys.get(last_idx.to_provided_idx()),
                            ) {
                                first_span.to(*last_span)
                            } else {
                                args_span
                            };
                            labels.push((span, "multiple arguments are missing".to_string()));
                            suggestion_text = match suggestion_text {
                                SuggestionText::None | SuggestionText::Provide(_) => {
                                    SuggestionText::Provide(true)
                                }
                                _ => SuggestionText::DidYouMean,
                            };
                        }
                    }
                }
                Error::Swap(
                    first_provided_idx,
                    second_provided_idx,
                    first_expected_idx,
                    second_expected_idx,
                ) => {
                    let (first_provided_ty, first_span) = provided_arg_tys[first_provided_idx];
                    let (_, first_expected_ty) = formal_and_expected_inputs[first_expected_idx];
                    let first_provided_ty_name = if !has_error_or_infer([first_provided_ty]) {
                        format!(", found `{first_provided_ty}`")
                    } else {
                        String::new()
                    };
                    labels.push((
                        first_span,
                        format!("expected `{first_expected_ty}`{first_provided_ty_name}"),
                    ));

                    let (second_provided_ty, second_span) = provided_arg_tys[second_provided_idx];
                    let (_, second_expected_ty) = formal_and_expected_inputs[second_expected_idx];
                    let second_provided_ty_name = if !has_error_or_infer([second_provided_ty]) {
                        format!(", found `{second_provided_ty}`")
                    } else {
                        String::new()
                    };
                    labels.push((
                        second_span,
                        format!("expected `{second_expected_ty}`{second_provided_ty_name}"),
                    ));

                    suggestion_text = match suggestion_text {
                        SuggestionText::None => SuggestionText::Swap,
                        _ => SuggestionText::DidYouMean,
                    };
                }
                Error::Permutation(args) => {
                    for (dst_arg, dest_input) in args {
                        let (_, expected_ty) = formal_and_expected_inputs[dst_arg];
                        let (provided_ty, provided_span) = provided_arg_tys[dest_input];
                        let provided_ty_name = if !has_error_or_infer([provided_ty]) {
                            format!(", found `{provided_ty}`")
                        } else {
                            String::new()
                        };
                        labels.push((
                            provided_span,
                            format!("expected `{expected_ty}`{provided_ty_name}"),
                        ));
                    }

                    suggestion_text = match suggestion_text {
                        SuggestionText::None => SuggestionText::Reorder,
                        _ => SuggestionText::DidYouMean,
                    };
                }
            }
        }

        self.label_generic_mismatches(
            &mut err,
            fn_def_id,
            &matched_inputs,
            &provided_arg_tys,
            &formal_and_expected_inputs,
            is_method,
        );

        // Incorporate the argument changes in the removal suggestion.
        // When a type is *missing*, and the rest are additional, we want to suggest these with a
        // multipart suggestion, but in order to do so we need to figure out *where* the arg that
        // was provided but had the wrong type should go, because when looking at `expected_idx`
        // that is the position in the argument list in the definition, while `provided_idx` will
        // not be present. So we have to look at what the *last* provided position was, and point
        // one after to suggest the replacement. FIXME(estebank): This is hacky, and there's
        // probably a better more involved change we can make to make this work.
        // For example, if we have
        // ```
        // fn foo(i32, &'static str) {}
        // foo((), (), ());
        // ```
        // what should be suggested is
        // ```
        // foo(/* i32 */, /* &str */);
        // ```
        // which includes the replacement of the first two `()` for the correct type, and the
        // removal of the last `()`.
        let mut prev = -1;
        for (expected_idx, provided_idx) in matched_inputs.iter_enumerated() {
            // We want to point not at the *current* argument expression index, but rather at the
            // index position where it *should have been*, which is *after* the previous one.
            if let Some(provided_idx) = provided_idx {
                prev = provided_idx.index() as i64;
                continue;
            }
            let idx = ProvidedIdx::from_usize((prev + 1) as usize);
            if let Some((_, arg_span)) = provided_arg_tys.get(idx) {
                prev += 1;
                // There is a type that was *not* found anywhere, so it isn't a move, but a
                // replacement and we look at what type it should have been. This will allow us
                // To suggest a multipart suggestion when encountering `foo(1, "")` where the def
                // was `fn foo(())`.
                let (_, expected_ty) = formal_and_expected_inputs[expected_idx];
                suggestions.push((*arg_span, ty_to_snippet(expected_ty, expected_idx)));
            }
        }

        // If we have less than 5 things to say, it would be useful to call out exactly what's wrong
        if labels.len() <= 5 {
            for (span, label) in labels {
                err.span_label(span, label);
            }
        }

        // Call out where the function is defined
        self.label_fn_like(
            &mut err,
            fn_def_id,
            callee_ty,
            call_expr,
            None,
            None,
            &matched_inputs,
            &formal_and_expected_inputs,
            is_method,
            tuple_arguments,
        );

        // And add a suggestion block for all of the parameters
        let suggestion_text = match suggestion_text {
            SuggestionText::None => None,
            SuggestionText::Provide(plural) => {
                Some(format!("provide the argument{}", if plural { "s" } else { "" }))
            }
            SuggestionText::Remove(plural) => {
                err.multipart_suggestion_verbose(
                    format!("remove the extra argument{}", if plural { "s" } else { "" }),
                    suggestions,
                    Applicability::HasPlaceholders,
                );
                None
            }
            SuggestionText::Swap => Some("swap these arguments".to_string()),
            SuggestionText::Reorder => Some("reorder these arguments".to_string()),
            SuggestionText::DidYouMean => Some("did you mean".to_string()),
        };
        if let Some(suggestion_text) = suggestion_text {
            let source_map = self.sess().source_map();
            let (mut suggestion, suggestion_span) = if let Some(call_span) =
                full_call_span.find_ancestor_inside_same_ctxt(error_span)
            {
                ("(".to_string(), call_span.shrink_to_hi().to(error_span.shrink_to_hi()))
            } else {
                (
                    format!(
                        "{}(",
                        source_map.span_to_snippet(full_call_span).unwrap_or_else(|_| {
                            fn_def_id.map_or("".to_string(), |fn_def_id| {
                                tcx.item_name(fn_def_id).to_string()
                            })
                        })
                    ),
                    error_span,
                )
            };
            let mut needs_comma = false;
            for (expected_idx, provided_idx) in matched_inputs.iter_enumerated() {
                if needs_comma {
                    suggestion += ", ";
                } else {
                    needs_comma = true;
                }
                let suggestion_text = if let Some(provided_idx) = provided_idx
                    && let (_, provided_span) = provided_arg_tys[*provided_idx]
                    && let Ok(arg_text) = source_map.span_to_snippet(provided_span)
                {
                    arg_text
                } else {
                    // Propose a placeholder of the correct type
                    let (_, expected_ty) = formal_and_expected_inputs[expected_idx];
                    ty_to_snippet(expected_ty, expected_idx)
                };
                suggestion += &suggestion_text;
            }
            suggestion += ")";
            err.span_suggestion_verbose(
                suggestion_span,
                suggestion_text,
                suggestion,
                Applicability::HasPlaceholders,
            );
        }

        err.emit()
    }

    fn suggest_ptr_null_mut(
        &self,
        expected_ty: Ty<'tcx>,
        provided_ty: Ty<'tcx>,
        arg: &hir::Expr<'tcx>,
        err: &mut Diag<'_>,
    ) {
        if let ty::RawPtr(_, hir::Mutability::Mut) = expected_ty.kind()
            && let ty::RawPtr(_, hir::Mutability::Not) = provided_ty.kind()
            && let hir::ExprKind::Call(callee, _) = arg.kind
            && let hir::ExprKind::Path(hir::QPath::Resolved(_, path)) = callee.kind
            && let Res::Def(_, def_id) = path.res
            && self.tcx.get_diagnostic_item(sym::ptr_null) == Some(def_id)
        {
            // The user provided `ptr::null()`, but the function expects
            // `ptr::null_mut()`.
            err.subdiagnostic(SuggestPtrNullMut { span: arg.span });
        }
    }

    // AST fragment checking
    pub(in super::super) fn check_expr_lit(
        &self,
        lit: &hir::Lit,
        expected: Expectation<'tcx>,
    ) -> Ty<'tcx> {
        let tcx = self.tcx;

        match lit.node {
            ast::LitKind::Str(..) => Ty::new_static_str(tcx),
            ast::LitKind::ByteStr(ref v, _) => Ty::new_imm_ref(
                tcx,
                tcx.lifetimes.re_static,
                Ty::new_array(tcx, tcx.types.u8, v.len() as u64),
            ),
            ast::LitKind::Byte(_) => tcx.types.u8,
            ast::LitKind::Char(_) => tcx.types.char,
            ast::LitKind::Int(_, ast::LitIntType::Signed(t)) => Ty::new_int(tcx, ty::int_ty(t)),
            ast::LitKind::Int(_, ast::LitIntType::Unsigned(t)) => Ty::new_uint(tcx, ty::uint_ty(t)),
            ast::LitKind::Int(_, ast::LitIntType::Unsuffixed) => {
                let opt_ty = expected.to_option(self).and_then(|ty| match ty.kind() {
                    ty::Int(_) | ty::Uint(_) => Some(ty),
                    // These exist to direct casts like `0x61 as char` to use
                    // the right integer type to cast from, instead of falling back to
                    // i32 due to no further constraints.
                    ty::Char => Some(tcx.types.u8),
                    ty::RawPtr(..) => Some(tcx.types.usize),
                    ty::FnDef(..) | ty::FnPtr(..) => Some(tcx.types.usize),
                    _ => None,
                });
                opt_ty.unwrap_or_else(|| self.next_int_var())
            }
            ast::LitKind::Float(_, ast::LitFloatType::Suffixed(t)) => {
                Ty::new_float(tcx, ty::float_ty(t))
            }
            ast::LitKind::Float(_, ast::LitFloatType::Unsuffixed) => {
                let opt_ty = expected.to_option(self).and_then(|ty| match ty.kind() {
                    ty::Float(_) => Some(ty),
                    _ => None,
                });
                opt_ty.unwrap_or_else(|| self.next_float_var())
            }
            ast::LitKind::Bool(_) => tcx.types.bool,
            ast::LitKind::CStr(_, _) => Ty::new_imm_ref(
                tcx,
                tcx.lifetimes.re_static,
                tcx.type_of(tcx.require_lang_item(hir::LangItem::CStr, Some(lit.span)))
                    .skip_binder(),
            ),
            ast::LitKind::Err(guar) => Ty::new_error(tcx, guar),
        }
    }

    pub(crate) fn check_struct_path(
        &self,
        qpath: &QPath<'tcx>,
        hir_id: HirId,
    ) -> Result<(&'tcx ty::VariantDef, Ty<'tcx>), ErrorGuaranteed> {
        let path_span = qpath.span();
        let (def, ty) = self.finish_resolving_struct_path(qpath, path_span, hir_id);
        let variant = match def {
            Res::Err => {
                let guar =
                    self.dcx().span_delayed_bug(path_span, "`Res::Err` but no error emitted");
                self.set_tainted_by_errors(guar);
                return Err(guar);
            }
            Res::Def(DefKind::Variant, _) => match ty.normalized.ty_adt_def() {
                Some(adt) => {
                    Some((adt.variant_of_res(def), adt.did(), Self::user_args_for_adt(ty)))
                }
                _ => bug!("unexpected type: {:?}", ty.normalized),
            },
            Res::Def(
                DefKind::Struct | DefKind::Union | DefKind::TyAlias { .. } | DefKind::AssocTy,
                _,
            )
            | Res::SelfTyParam { .. }
            | Res::SelfTyAlias { .. } => match ty.normalized.ty_adt_def() {
                Some(adt) if !adt.is_enum() => {
                    Some((adt.non_enum_variant(), adt.did(), Self::user_args_for_adt(ty)))
                }
                _ => None,
            },
            _ => bug!("unexpected definition: {:?}", def),
        };

        if let Some((variant, did, ty::UserArgs { args, user_self_ty })) = variant {
            debug!("check_struct_path: did={:?} args={:?}", did, args);

            // Register type annotation.
            self.write_user_type_annotation_from_args(hir_id, did, args, user_self_ty);

            // Check bounds on type arguments used in the path.
            self.add_required_obligations_for_hir(path_span, did, args, hir_id);

            Ok((variant, ty.normalized))
        } else {
            Err(match *ty.normalized.kind() {
                ty::Error(guar) => {
                    // E0071 might be caused by a spelling error, which will have
                    // already caused an error message and probably a suggestion
                    // elsewhere. Refrain from emitting more unhelpful errors here
                    // (issue #88844).
                    guar
                }
                _ => struct_span_code_err!(
                    self.dcx(),
                    path_span,
                    E0071,
                    "expected struct, variant or union type, found {}",
                    ty.normalized.sort_string(self.tcx)
                )
                .with_span_label(path_span, "not a struct")
                .emit(),
            })
        }
    }

    fn check_decl_initializer(
        &self,
        hir_id: HirId,
        pat: &'tcx hir::Pat<'tcx>,
        init: &'tcx hir::Expr<'tcx>,
    ) -> Ty<'tcx> {
        // FIXME(tschottdorf): `contains_explicit_ref_binding()` must be removed
        // for #42640 (default match binding modes).
        //
        // See #44848.
        let ref_bindings = pat.contains_explicit_ref_binding();

        let local_ty = self.local_ty(init.span, hir_id);
        if let Some(m) = ref_bindings {
            // Somewhat subtle: if we have a `ref` binding in the pattern,
            // we want to avoid introducing coercions for the RHS. This is
            // both because it helps preserve sanity and, in the case of
            // ref mut, for soundness (issue #23116). In particular, in
            // the latter case, we need to be clear that the type of the
            // referent for the reference that results is *equal to* the
            // type of the place it is referencing, and not some
            // supertype thereof.
            let init_ty = self.check_expr_with_needs(init, Needs::maybe_mut_place(m));
            if let Err(mut diag) = self.demand_eqtype_diag(init.span, local_ty, init_ty) {
                self.emit_type_mismatch_suggestions(
                    &mut diag,
                    init.peel_drop_temps(),
                    init_ty,
                    local_ty,
                    None,
                    None,
                );
                diag.emit();
            }
            init_ty
        } else {
            self.check_expr_coercible_to_type(init, local_ty, None)
        }
    }

    pub(in super::super) fn check_decl(&self, decl: Declaration<'tcx>) -> Ty<'tcx> {
        // Determine and write the type which we'll check the pattern against.
        let decl_ty = self.local_ty(decl.span, decl.hir_id);

        // Type check the initializer.
        if let Some(ref init) = decl.init {
            let init_ty = self.check_decl_initializer(decl.hir_id, decl.pat, init);
            self.overwrite_local_ty_if_err(decl.hir_id, decl.pat, init_ty);
        }

        // Does the expected pattern type originate from an expression and what is the span?
        let (origin_expr, ty_span) = match (decl.ty, decl.init) {
            (Some(ty), _) => (None, Some(ty.span)), // Bias towards the explicit user type.
            (_, Some(init)) => {
                (Some(init), Some(init.span.find_ancestor_inside(decl.span).unwrap_or(init.span)))
            } // No explicit type; so use the scrutinee.
            _ => (None, None), // We have `let $pat;`, so the expected type is unconstrained.
        };

        // Type check the pattern. Override if necessary to avoid knock-on errors.
        self.check_pat_top(decl.pat, decl_ty, ty_span, origin_expr, Some(decl.origin));
        let pat_ty = self.node_ty(decl.pat.hir_id);
        self.overwrite_local_ty_if_err(decl.hir_id, decl.pat, pat_ty);

        if let Some(blk) = decl.origin.try_get_else() {
            let previous_diverges = self.diverges.get();
            let else_ty = self.check_expr_block(blk, NoExpectation);
            let cause = self.cause(blk.span, ObligationCauseCode::LetElse);
            if let Err(err) = self.demand_eqtype_with_origin(&cause, self.tcx.types.never, else_ty)
            {
                err.emit();
            }
            self.diverges.set(previous_diverges);
        }
        decl_ty
    }

    /// Type check a `let` statement.
    fn check_decl_local(&self, local: &'tcx hir::LetStmt<'tcx>) {
        let ty = self.check_decl(local.into());
        self.write_ty(local.hir_id, ty);
        if local.pat.is_never_pattern() {
            self.diverges.set(Diverges::Always {
                span: local.pat.span,
                custom_note: Some("any code following a never pattern is unreachable"),
            });
        }
    }

    fn check_stmt(&self, stmt: &'tcx hir::Stmt<'tcx>) {
        // Don't do all the complex logic below for `DeclItem`.
        match stmt.kind {
            hir::StmtKind::Item(..) => return,
            hir::StmtKind::Let(..) | hir::StmtKind::Expr(..) | hir::StmtKind::Semi(..) => {}
        }

        self.warn_if_unreachable(stmt.hir_id, stmt.span, "statement");

        // Hide the outer diverging flags.
        let old_diverges = self.diverges.replace(Diverges::Maybe);

        match stmt.kind {
            hir::StmtKind::Let(l) => {
                self.check_decl_local(l);
            }
            // Ignore for now.
            hir::StmtKind::Item(_) => {}
            hir::StmtKind::Expr(ref expr) => {
                // Check with expected type of `()`.
                self.check_expr_has_type_or_error(expr, self.tcx.types.unit, |err| {
                    if expr.can_have_side_effects() {
                        self.suggest_semicolon_at_end(expr.span, err);
                    }
                });
            }
            hir::StmtKind::Semi(expr) => {
                self.check_expr(expr);
            }
        }

        // Combine the diverging and `has_error` flags.
        self.diverges.set(self.diverges.get() | old_diverges);
    }

    pub(crate) fn check_block_no_value(&self, blk: &'tcx hir::Block<'tcx>) {
        let unit = self.tcx.types.unit;
        let ty = self.check_expr_block(blk, ExpectHasType(unit));

        // if the block produces a `!` value, that can always be
        // (effectively) coerced to unit.
        if !ty.is_never() {
            self.demand_suptype(blk.span, unit, ty);
        }
    }

    pub(in super::super) fn check_expr_block(
        &self,
        blk: &'tcx hir::Block<'tcx>,
        expected: Expectation<'tcx>,
    ) -> Ty<'tcx> {
        // In some cases, blocks have just one exit, but other blocks
        // can be targeted by multiple breaks. This can happen both
        // with labeled blocks as well as when we desugar
        // a `try { ... }` expression.
        //
        // Example 1:
        //
        //    'a: { if true { break 'a Err(()); } Ok(()) }
        //
        // Here we would wind up with two coercions, one from
        // `Err(())` and the other from the tail expression
        // `Ok(())`. If the tail expression is omitted, that's a
        // "forced unit" -- unless the block diverges, in which
        // case we can ignore the tail expression (e.g., `'a: {
        // break 'a 22; }` would not force the type of the block
        // to be `()`).
        let coerce_to_ty = expected.coercion_target_type(self, blk.span);
        let coerce = if blk.targeted_by_break {
            CoerceMany::new(coerce_to_ty)
        } else {
            CoerceMany::with_coercion_sites(coerce_to_ty, blk.expr.as_slice())
        };

        let prev_diverges = self.diverges.get();
        let ctxt = BreakableCtxt { coerce: Some(coerce), may_break: false };

        let (ctxt, ()) = self.with_breakable_ctxt(blk.hir_id, ctxt, || {
            for s in blk.stmts {
                self.check_stmt(s);
            }

            // check the tail expression **without** holding the
            // `enclosing_breakables` lock below.
            let tail_expr_ty =
                blk.expr.map(|expr| (expr, self.check_expr_with_expectation(expr, expected)));

            let mut enclosing_breakables = self.enclosing_breakables.borrow_mut();
            let ctxt = enclosing_breakables.find_breakable(blk.hir_id);
            let coerce = ctxt.coerce.as_mut().unwrap();
            if let Some((tail_expr, tail_expr_ty)) = tail_expr_ty {
                let span = self.get_expr_coercion_span(tail_expr);
                let cause = self.cause(
                    span,
                    ObligationCauseCode::BlockTailExpression(blk.hir_id, hir::MatchSource::Normal),
                );
                let ty_for_diagnostic = coerce.merged_ty();
                // We use coerce_inner here because we want to augment the error
                // suggesting to wrap the block in square brackets if it might've
                // been mistaken array syntax
                coerce.coerce_inner(
                    self,
                    &cause,
                    Some(tail_expr),
                    tail_expr_ty,
                    |diag| {
                        self.suggest_block_to_brackets(diag, blk, tail_expr_ty, ty_for_diagnostic);
                    },
                    false,
                );
            } else {
                // Subtle: if there is no explicit tail expression,
                // that is typically equivalent to a tail expression
                // of `()` -- except if the block diverges. In that
                // case, there is no value supplied from the tail
                // expression (assuming there are no other breaks,
                // this implies that the type of the block will be
                // `!`).
                //
                // #41425 -- label the implicit `()` as being the
                // "found type" here, rather than the "expected type".
                if !self.diverges.get().is_always()
                    || matches!(self.diverging_block_behavior, DivergingBlockBehavior::Unit)
                {
                    // #50009 -- Do not point at the entire fn block span, point at the return type
                    // span, as it is the cause of the requirement, and
                    // `consider_hint_about_removing_semicolon` will point at the last expression
                    // if it were a relevant part of the error. This improves usability in editors
                    // that highlight errors inline.
                    let mut sp = blk.span;
                    let mut fn_span = None;
                    if let Some((fn_def_id, decl)) = self.get_fn_decl(blk.hir_id) {
                        let ret_sp = decl.output.span();
                        if let Some(block_sp) = self.parent_item_span(blk.hir_id) {
                            // HACK: on some cases (`ui/liveness/liveness-issue-2163.rs`) the
                            // output would otherwise be incorrect and even misleading. Make sure
                            // the span we're aiming at correspond to a `fn` body.
                            if block_sp == blk.span {
                                sp = ret_sp;
                                fn_span = self.tcx.def_ident_span(fn_def_id);
                            }
                        }
                    }
                    coerce.coerce_forced_unit(
                        self,
                        &self.misc(sp),
                        |err| {
                            if let Some(expected_ty) = expected.only_has_type(self) {
                                if blk.stmts.is_empty() && blk.expr.is_none() {
                                    self.suggest_boxing_when_appropriate(
                                        err,
                                        blk.span,
                                        blk.hir_id,
                                        expected_ty,
                                        self.tcx.types.unit,
                                    );
                                }
                                if !self.err_ctxt().consider_removing_semicolon(
                                    blk,
                                    expected_ty,
                                    err,
                                ) {
                                    self.err_ctxt().consider_returning_binding(
                                        blk,
                                        expected_ty,
                                        err,
                                    );
                                }
                                if expected_ty == self.tcx.types.bool {
                                    // If this is caused by a missing `let` in a `while let`,
                                    // silence this redundant error, as we already emit E0070.

                                    // Our block must be a `assign desugar local; assignment`
                                    if let hir::Block {
                                        stmts:
                                            [
                                                hir::Stmt {
                                                    kind:
                                                        hir::StmtKind::Let(hir::LetStmt {
                                                            source:
                                                                hir::LocalSource::AssignDesugar(_),
                                                            ..
                                                        }),
                                                    ..
                                                },
                                                hir::Stmt {
                                                    kind:
                                                        hir::StmtKind::Expr(hir::Expr {
                                                            kind: hir::ExprKind::Assign(lhs, ..),
                                                            ..
                                                        }),
                                                    ..
                                                },
                                            ],
                                        ..
                                    } = blk
                                    {
                                        self.comes_from_while_condition(blk.hir_id, |_| {
                                            // We cannot suppress the error if the LHS of assignment
                                            // is a syntactic place expression because E0070 would
                                            // not be emitted by `check_lhs_assignable`.
                                            let res = self.typeck_results.borrow().expr_ty_opt(lhs);

                                            if !lhs.is_syntactic_place_expr()
                                                || res.references_error()
                                            {
                                                err.downgrade_to_delayed_bug();
                                            }
                                        })
                                    }
                                }
                            }
                            if let Some(fn_span) = fn_span {
                                err.span_label(
                                    fn_span,
                                    "implicitly returns `()` as its body has no tail or `return` \
                                     expression",
                                );
                            }
                        },
                        false,
                    );
                }
            }
        });

        if ctxt.may_break {
            // If we can break from the block, then the block's exit is always reachable
            // (... as long as the entry is reachable) - regardless of the tail of the block.
            self.diverges.set(prev_diverges);
        }

        let ty = ctxt.coerce.unwrap().complete(self);

        self.write_ty(blk.hir_id, ty);

        ty
    }

    fn parent_item_span(&self, id: HirId) -> Option<Span> {
        let node = self.tcx.hir_node_by_def_id(self.tcx.hir().get_parent_item(id).def_id);
        match node {
            Node::Item(&hir::Item { kind: hir::ItemKind::Fn { body: body_id, .. }, .. })
            | Node::ImplItem(&hir::ImplItem { kind: hir::ImplItemKind::Fn(_, body_id), .. }) => {
                let body = self.tcx.hir().body(body_id);
                if let ExprKind::Block(block, _) = &body.value.kind {
                    return Some(block.span);
                }
            }
            _ => {}
        }
        None
    }

    /// If `expr` is a `match` expression that has only one non-`!` arm, use that arm's tail
    /// expression's `Span`, otherwise return `expr.span`. This is done to give better errors
    /// when given code like the following:
    /// ```text
    /// if false { return 0i32; } else { 1u32 }
    /// //                               ^^^^ point at this instead of the whole `if` expression
    /// ```
    fn get_expr_coercion_span(&self, expr: &hir::Expr<'_>) -> rustc_span::Span {
        let check_in_progress = |elem: &hir::Expr<'_>| {
            self.typeck_results.borrow().node_type_opt(elem.hir_id).filter(|ty| !ty.is_never()).map(
                |_| match elem.kind {
                    // Point at the tail expression when possible.
                    hir::ExprKind::Block(block, _) => block.expr.map_or(block.span, |e| e.span),
                    _ => elem.span,
                },
            )
        };

        if let hir::ExprKind::If(_, _, Some(el)) = expr.kind {
            if let Some(rslt) = check_in_progress(el) {
                return rslt;
            }
        }

        if let hir::ExprKind::Match(_, arms, _) = expr.kind {
            let mut iter = arms.iter().filter_map(|arm| check_in_progress(arm.body));
            if let Some(span) = iter.next() {
                if iter.next().is_none() {
                    return span;
                }
            }
        }

        expr.span
    }

    fn overwrite_local_ty_if_err(&self, hir_id: HirId, pat: &'tcx hir::Pat<'tcx>, ty: Ty<'tcx>) {
        if let Err(guar) = ty.error_reported() {
            struct OverwritePatternsWithError {
                pat_hir_ids: Vec<hir::HirId>,
            }
            impl<'tcx> Visitor<'tcx> for OverwritePatternsWithError {
                fn visit_pat(&mut self, p: &'tcx hir::Pat<'tcx>) {
                    self.pat_hir_ids.push(p.hir_id);
                    hir::intravisit::walk_pat(self, p);
                }
            }
            // Override the types everywhere with `err()` to avoid knock on errors.
            let err = Ty::new_error(self.tcx, guar);
            self.write_ty(hir_id, err);
            self.write_ty(pat.hir_id, err);
            let mut visitor = OverwritePatternsWithError { pat_hir_ids: vec![] };
            hir::intravisit::walk_pat(&mut visitor, pat);
            // Mark all the subpatterns as `{type error}` as well. This allows errors for specific
            // subpatterns to be silenced.
            for hir_id in visitor.pat_hir_ids {
                self.write_ty(hir_id, err);
            }
            self.locals.borrow_mut().insert(hir_id, err);
            self.locals.borrow_mut().insert(pat.hir_id, err);
        }
    }

    // Finish resolving a path in a struct expression or pattern `S::A { .. }` if necessary.
    // The newly resolved definition is written into `type_dependent_defs`.
    fn finish_resolving_struct_path(
        &self,
        qpath: &QPath<'tcx>,
        path_span: Span,
        hir_id: HirId,
    ) -> (Res, LoweredTy<'tcx>) {
        match *qpath {
            QPath::Resolved(ref maybe_qself, path) => {
                let self_ty = maybe_qself.as_ref().map(|qself| self.lower_ty(qself).raw);
                let ty = self.lowerer().lower_path(self_ty, path, hir_id, true);
                (path.res, LoweredTy::from_raw(self, path_span, ty))
            }
            QPath::TypeRelative(qself, segment) => {
                let ty = self.lower_ty(qself);

                let result = self
                    .lowerer()
                    .lower_assoc_path(hir_id, path_span, ty.raw, qself, segment, true);
                let ty = result
                    .map(|(ty, _, _)| ty)
                    .unwrap_or_else(|guar| Ty::new_error(self.tcx(), guar));
                let ty = LoweredTy::from_raw(self, path_span, ty);
                let result = result.map(|(_, kind, def_id)| (kind, def_id));

                // Write back the new resolution.
                self.write_resolution(hir_id, result);

                (result.map_or(Res::Err, |(kind, def_id)| Res::Def(kind, def_id)), ty)
            }
            QPath::LangItem(lang_item, span) => {
                let (res, ty) = self.resolve_lang_item_path(lang_item, span, hir_id);
                (res, LoweredTy::from_raw(self, path_span, ty))
            }
        }
    }

    pub(super) fn collect_unused_stmts_for_coerce_return_ty(
        &self,
        errors_causecode: Vec<(Span, ObligationCauseCode<'tcx>)>,
    ) {
        for (span, code) in errors_causecode {
            self.dcx().try_steal_modify_and_emit_err(span, StashKey::MaybeForgetReturn, |err| {
                if let Some(fn_sig) = self.body_fn_sig()
                    && let ObligationCauseCode::WhereClauseInExpr(_, _, binding_hir_id, ..) = code
                    && !fn_sig.output().is_unit()
                {
                    let mut block_num = 0;
                    let mut found_semi = false;
                    for (hir_id, node) in self.tcx.hir().parent_iter(binding_hir_id) {
                        // Don't proceed into parent bodies
                        if hir_id.owner != binding_hir_id.owner {
                            break;
                        }
                        match node {
                            hir::Node::Stmt(stmt) => {
                                if let hir::StmtKind::Semi(expr) = stmt.kind {
                                    let expr_ty = self.typeck_results.borrow().expr_ty(expr);
                                    let return_ty = fn_sig.output();
                                    if !matches!(expr.kind, hir::ExprKind::Ret(..))
                                        && self.may_coerce(expr_ty, return_ty)
                                    {
                                        found_semi = true;
                                    }
                                }
                            }
                            hir::Node::Block(_block) => {
                                if found_semi {
                                    block_num += 1;
                                }
                            }
                            hir::Node::Item(item) => {
                                if let hir::ItemKind::Fn { .. } = item.kind {
                                    break;
                                }
                            }
                            _ => {}
                        }
                    }
                    if block_num > 1 && found_semi {
                        err.span_suggestion_verbose(
                            // use the span of the *whole* expr
                            self.tcx.hir().span(binding_hir_id).shrink_to_lo(),
                            "you might have meant to return this to infer its type parameters",
                            "return ",
                            Applicability::MaybeIncorrect,
                        );
                    }
                }
            });
        }
    }

    /// Given a vector of fulfillment errors, try to adjust the spans of the
    /// errors to more accurately point at the cause of the failure.
    ///
    /// This applies to calls, methods, and struct expressions. This will also
    /// try to deduplicate errors that are due to the same cause but might
    /// have been created with different [`ObligationCause`][traits::ObligationCause]s.
    pub(super) fn adjust_fulfillment_errors_for_expr_obligation(
        &self,
        errors: &mut Vec<traits::FulfillmentError<'tcx>>,
    ) {
        // Store a mapping from `(Span, Predicate) -> ObligationCause`, so that
        // other errors that have the same span and predicate can also get fixed,
        // even if their `ObligationCauseCode` isn't an `Expr*Obligation` kind.
        // This is important since if we adjust one span but not the other, then
        // we will have "duplicated" the error on the UI side.
        let mut remap_cause = FxIndexSet::default();
        let mut not_adjusted = vec![];

        for error in errors {
            let before_span = error.obligation.cause.span;
            if self.adjust_fulfillment_error_for_expr_obligation(error)
                || before_span != error.obligation.cause.span
            {
                remap_cause.insert((
                    before_span,
                    error.obligation.predicate,
                    error.obligation.cause.clone(),
                ));
            } else {
                // If it failed to be adjusted once around, it may be adjusted
                // via the "remap cause" mapping the second time...
                not_adjusted.push(error);
            }
        }

        // Adjust any other errors that come from other cause codes, when these
        // errors are of the same predicate as one we successfully adjusted, and
        // when their spans overlap (suggesting they're due to the same root cause).
        //
        // This is because due to normalization, we often register duplicate
        // obligations with misc obligations that are basically impossible to
        // line back up with a useful WhereClauseInExpr.
        for error in not_adjusted {
            for (span, predicate, cause) in &remap_cause {
                if *predicate == error.obligation.predicate
                    && span.contains(error.obligation.cause.span)
                {
                    error.obligation.cause = cause.clone();
                    continue;
                }
            }
        }
    }

    fn label_fn_like(
        &self,
        err: &mut Diag<'_>,
        callable_def_id: Option<DefId>,
        callee_ty: Option<Ty<'tcx>>,
        call_expr: &'tcx hir::Expr<'tcx>,
        expected_ty: Option<Ty<'tcx>>,
        // A specific argument should be labeled, instead of all of them
        expected_idx: Option<usize>,
        matched_inputs: &IndexVec<ExpectedIdx, Option<ProvidedIdx>>,
        formal_and_expected_inputs: &IndexVec<ExpectedIdx, (Ty<'tcx>, Ty<'tcx>)>,
        is_method: bool,
        tuple_arguments: TupleArgumentsFlag,
    ) {
        let Some(mut def_id) = callable_def_id else {
            return;
        };

        // If we're calling a method of a Fn/FnMut/FnOnce trait object implicitly
        // (eg invoking a closure) we want to point at the underlying callable,
        // not the method implicitly invoked (eg call_once).
        // TupleArguments is set only when this is an implicit call (my_closure(...)) rather than explicit (my_closure.call(...))
        if tuple_arguments == TupleArguments
            && let Some(assoc_item) = self.tcx.opt_associated_item(def_id)
            // Since this is an associated item, it might point at either an impl or a trait item.
            // We want it to always point to the trait item.
            // If we're pointing at an inherent function, we don't need to do anything,
            // so we fetch the parent and verify if it's a trait item.
            && let maybe_trait_item_def_id = assoc_item.trait_item_def_id.unwrap_or(def_id)
            && let maybe_trait_def_id = self.tcx.parent(maybe_trait_item_def_id)
            // Just an easy way to check "trait_def_id == Fn/FnMut/FnOnce"
            && let Some(call_kind) = self.tcx.fn_trait_kind_from_def_id(maybe_trait_def_id)
            && let Some(callee_ty) = callee_ty
        {
            let callee_ty = callee_ty.peel_refs();
            match *callee_ty.kind() {
                ty::Param(param) => {
                    let param = self.tcx.generics_of(self.body_id).type_param(param, self.tcx);
                    if param.kind.is_synthetic() {
                        // if it's `impl Fn() -> ..` then just fall down to the def-id based logic
                        def_id = param.def_id;
                    } else {
                        // Otherwise, find the predicate that makes this generic callable,
                        // and point at that.
                        let instantiated = self
                            .tcx
                            .explicit_predicates_of(self.body_id)
                            .instantiate_identity(self.tcx);
                        // FIXME(compiler-errors): This could be problematic if something has two
                        // fn-like predicates with different args, but callable types really never
                        // do that, so it's OK.
                        for (predicate, span) in instantiated {
                            if let ty::ClauseKind::Trait(pred) = predicate.kind().skip_binder()
                                && pred.self_ty().peel_refs() == callee_ty
                                && self.tcx.is_fn_trait(pred.def_id())
                            {
                                err.span_note(span, "callable defined here");
                                return;
                            }
                        }
                    }
                }
                ty::Alias(ty::Opaque, ty::AliasTy { def_id: new_def_id, .. })
                | ty::Closure(new_def_id, _)
                | ty::FnDef(new_def_id, _) => {
                    def_id = new_def_id;
                }
                _ => {
                    // Look for a user-provided impl of a `Fn` trait, and point to it.
                    let new_def_id = self.probe(|_| {
                        let trait_ref = ty::TraitRef::new(
                            self.tcx,
                            self.tcx.fn_trait_kind_to_def_id(call_kind)?,
                            [callee_ty, self.next_ty_var(DUMMY_SP)],
                        );
                        let obligation = traits::Obligation::new(
                            self.tcx,
                            traits::ObligationCause::dummy(),
                            self.param_env,
                            trait_ref,
                        );
                        match SelectionContext::new(self).select(&obligation) {
                            Ok(Some(traits::ImplSource::UserDefined(impl_source))) => {
                                Some(impl_source.impl_def_id)
                            }
                            _ => None,
                        }
                    });
                    if let Some(new_def_id) = new_def_id {
                        def_id = new_def_id;
                    } else {
                        return;
                    }
                }
            }
        }

        if let Some(def_span) = self.tcx.def_ident_span(def_id)
            && !def_span.is_dummy()
        {
            let mut spans: MultiSpan = def_span.into();
            if let Some((params_with_generics, hir_generics)) =
                self.get_hir_param_info(def_id, is_method)
            {
                struct MismatchedParam<'a> {
                    idx: ExpectedIdx,
                    generic: GenericIdx,
                    param: &'a FnParam<'a>,
                    deps: SmallVec<[ExpectedIdx; 4]>,
                }

                debug_assert_eq!(params_with_generics.len(), matched_inputs.len());
                // Gather all mismatched parameters with generics.
                let mut mismatched_params = Vec::<MismatchedParam<'_>>::new();
                if let Some(expected_idx) = expected_idx {
                    let expected_idx = ExpectedIdx::from_usize(expected_idx);
                    let &(expected_generic, ref expected_param) =
                        &params_with_generics[expected_idx];
                    if let Some(expected_generic) = expected_generic {
                        mismatched_params.push(MismatchedParam {
                            idx: expected_idx,
                            generic: expected_generic,
                            param: expected_param,
                            deps: SmallVec::new(),
                        });
                    } else {
                        // Still mark the mismatched parameter
                        spans.push_span_label(expected_param.span(), "");
                    }
                } else {
                    mismatched_params.extend(
                        params_with_generics.iter_enumerated().zip(matched_inputs).filter_map(
                            |((idx, &(generic, ref param)), matched_idx)| {
                                if matched_idx.is_some() {
                                    None
                                } else if let Some(generic) = generic {
                                    Some(MismatchedParam {
                                        idx,
                                        generic,
                                        param,
                                        deps: SmallVec::new(),
                                    })
                                } else {
                                    // Still mark mismatched parameters
                                    spans.push_span_label(param.span(), "");
                                    None
                                }
                            },
                        ),
                    );
                }

                if !mismatched_params.is_empty() {
                    // For each mismatched paramter, create a two-way link to each matched parameter
                    // of the same type.
                    let mut dependants = IndexVec::<ExpectedIdx, _>::from_fn_n(
                        |_| SmallVec::<[u32; 4]>::new(),
                        params_with_generics.len(),
                    );
                    let mut generic_uses = IndexVec::<GenericIdx, _>::from_fn_n(
                        |_| SmallVec::<[ExpectedIdx; 4]>::new(),
                        hir_generics.params.len(),
                    );
                    for (idx, param) in mismatched_params.iter_mut().enumerate() {
                        for ((other_idx, &(other_generic, _)), &other_matched_idx) in
                            params_with_generics.iter_enumerated().zip(matched_inputs)
                        {
                            if other_generic == Some(param.generic) && other_matched_idx.is_some() {
                                generic_uses[param.generic].extend([param.idx, other_idx]);
                                dependants[other_idx].push(idx as u32);
                                param.deps.push(other_idx);
                            }
                        }
                    }

                    // Highlight each mismatched type along with a note about which other parameters
                    // the type depends on (if any).
                    for param in &mismatched_params {
                        if let Some(deps_list) = listify(&param.deps, |&dep| {
                            params_with_generics[dep].1.display(dep.as_usize()).to_string()
                        }) {
                            spans.push_span_label(
                                param.param.span(),
                                format!(
                                    "this parameter needs to match the {} type of {deps_list}",
                                    self.resolve_vars_if_possible(
                                        formal_and_expected_inputs[param.deps[0]].1
                                    )
                                    .sort_string(self.tcx),
                                ),
                            );
                        } else {
                            // Still mark mismatched parameters
                            spans.push_span_label(param.param.span(), "");
                        }
                    }
                    // Highligh each parameter being depended on for a generic type.
                    for ((&(_, param), deps), &(_, expected_ty)) in
                        params_with_generics.iter().zip(&dependants).zip(formal_and_expected_inputs)
                    {
                        if let Some(deps_list) = listify(deps, |&dep| {
                            let param = &mismatched_params[dep as usize];
                            param.param.display(param.idx.as_usize()).to_string()
                        }) {
                            spans.push_span_label(
                                param.span(),
                                format!(
                                    "{deps_list} need{} to match the {} type of this parameter",
                                    pluralize!((deps.len() != 1) as u32),
                                    self.resolve_vars_if_possible(expected_ty)
                                        .sort_string(self.tcx),
                                ),
                            );
                        }
                    }
                    // Highlight each generic parameter in use.
                    for (param, uses) in hir_generics.params.iter().zip(&mut generic_uses) {
                        uses.sort();
                        uses.dedup();
                        if let Some(param_list) = listify(uses, |&idx| {
                            params_with_generics[idx].1.display(idx.as_usize()).to_string()
                        }) {
                            spans.push_span_label(
                                param.span,
                                format!(
                                    "{param_list} {} reference this parameter `{}`",
                                    if uses.len() == 2 { "both" } else { "all" },
                                    param.name.ident().name,
                                ),
                            );
                        }
                    }
                }
            }
            err.span_note(spans, format!("{} defined here", self.tcx.def_descr(def_id)));
        } else if let Some(hir::Node::Expr(e)) = self.tcx.hir().get_if_local(def_id)
            && let hir::ExprKind::Closure(hir::Closure { body, .. }) = &e.kind
        {
            let param = expected_idx
                .and_then(|expected_idx| self.tcx.hir().body(*body).params.get(expected_idx));
            let (kind, span) = if let Some(param) = param {
                // Try to find earlier invocations of this closure to find if the type mismatch
                // is because of inference. If we find one, point at them.
                let mut call_finder = FindClosureArg { tcx: self.tcx, calls: vec![] };
                let parent_def_id = self.tcx.hir().get_parent_item(call_expr.hir_id).def_id;
                match self.tcx.hir_node_by_def_id(parent_def_id) {
                    hir::Node::Item(item) => call_finder.visit_item(item),
                    hir::Node::TraitItem(item) => call_finder.visit_trait_item(item),
                    hir::Node::ImplItem(item) => call_finder.visit_impl_item(item),
                    _ => {}
                }
                let typeck = self.typeck_results.borrow();
                for (rcvr, args) in call_finder.calls {
                    if rcvr.hir_id.owner == typeck.hir_owner
                        && let Some(rcvr_ty) = typeck.node_type_opt(rcvr.hir_id)
                        && let ty::Closure(call_def_id, _) = rcvr_ty.kind()
                        && def_id == *call_def_id
                        && let Some(idx) = expected_idx
                        && let Some(arg) = args.get(idx)
                        && let Some(arg_ty) = typeck.node_type_opt(arg.hir_id)
                        && let Some(expected_ty) = expected_ty
                        && self.can_eq(self.param_env, arg_ty, expected_ty)
                    {
                        let mut sp: MultiSpan = vec![arg.span].into();
                        sp.push_span_label(
                            arg.span,
                            format!("expected because this argument is of type `{arg_ty}`"),
                        );
                        sp.push_span_label(rcvr.span, "in this closure call");
                        err.span_note(
                            sp,
                            format!(
                                "expected because the closure was earlier called with an \
                                argument of type `{arg_ty}`",
                            ),
                        );
                        break;
                    }
                }

                ("closure parameter", param.span)
            } else {
                ("closure", self.tcx.def_span(def_id))
            };
            err.span_note(span, format!("{kind} defined here"));
        } else {
            err.span_note(
                self.tcx.def_span(def_id),
                format!("{} defined here", self.tcx.def_descr(def_id)),
            );
        }
    }

    fn label_generic_mismatches(
        &self,
        err: &mut Diag<'_>,
        callable_def_id: Option<DefId>,
        matched_inputs: &IndexVec<ExpectedIdx, Option<ProvidedIdx>>,
        provided_arg_tys: &IndexVec<ProvidedIdx, (Ty<'tcx>, Span)>,
        formal_and_expected_inputs: &IndexVec<ExpectedIdx, (Ty<'tcx>, Ty<'tcx>)>,
        is_method: bool,
    ) {
        let Some(def_id) = callable_def_id else {
            return;
        };

        if let Some((params_with_generics, _)) = self.get_hir_param_info(def_id, is_method) {
            debug_assert_eq!(params_with_generics.len(), matched_inputs.len());
            for (idx, (generic_param, _)) in params_with_generics.iter_enumerated() {
                if matched_inputs[idx].is_none() {
                    continue;
                }

                let Some((_, matched_arg_span)) = provided_arg_tys.get(idx.to_provided_idx())
                else {
                    continue;
                };

                let Some(generic_param) = generic_param else {
                    continue;
                };

                let idxs_matched = params_with_generics
                    .iter_enumerated()
                    .filter(|&(other_idx, (other_generic_param, _))| {
                        if other_idx == idx {
                            return false;
                        }
                        let Some(other_generic_param) = other_generic_param else {
                            return false;
                        };
                        if matched_inputs[other_idx].is_some() {
                            return false;
                        }
                        other_generic_param == generic_param
                    })
                    .count();

                if idxs_matched == 0 {
                    continue;
                }

                let expected_display_type = self
                    .resolve_vars_if_possible(formal_and_expected_inputs[idx.into()].1)
                    .sort_string(self.tcx);
                let label = if idxs_matched == params_with_generics.len() - 1 {
                    format!(
                        "expected all arguments to be this {} type because they need to match the type of this parameter",
                        expected_display_type
                    )
                } else {
                    format!(
                        "expected some other arguments to be {} {} type to match the type of this parameter",
                        a_or_an(&expected_display_type),
                        expected_display_type,
                    )
                };

                err.span_label(*matched_arg_span, label);
            }
        }
    }

    /// Returns the parameters of a function, with their generic parameters if those are the full
<<<<<<< HEAD
    /// type of that parameter. Returns `None` if the function has no generics or the body is
    /// unavailable (eg is an instrinsic).
=======
    /// type of that parameter.
    ///
    /// Returns `None` if the body is not a named function (e.g. a closure).
>>>>>>> 9e390b29
    fn get_hir_param_info(
        &self,
        def_id: DefId,
        is_method: bool,
    ) -> Option<(IndexVec<ExpectedIdx, (Option<GenericIdx>, FnParam<'_>)>, &hir::Generics<'_>)>
    {
        let (sig, generics, body_id, param_names) = match self.tcx.hir().get_if_local(def_id)? {
            hir::Node::TraitItem(&hir::TraitItem {
                generics,
                kind: hir::TraitItemKind::Fn(sig, trait_fn),
                ..
            }) => match trait_fn {
                hir::TraitFn::Required(params) => (sig, generics, None, Some(params)),
                hir::TraitFn::Provided(body) => (sig, generics, Some(body), None),
            },
            hir::Node::ImplItem(&hir::ImplItem {
                generics,
                kind: hir::ImplItemKind::Fn(sig, body),
                ..
            })
            | hir::Node::Item(&hir::Item {
                kind: hir::ItemKind::Fn { sig, generics, body, .. },
                ..
            }) => (sig, generics, Some(body), None),
            hir::Node::ForeignItem(&hir::ForeignItem {
                kind: hir::ForeignItemKind::Fn(sig, params, generics),
                ..
            }) => (sig, generics, None, Some(params)),
            _ => return None,
        };

        // Make sure to remove both the receiver and variadic argument. Both are removed
        // when matching parameter types.
        let fn_inputs = sig.decl.inputs.get(is_method as usize..)?.iter().map(|param| {
            if let hir::TyKind::Path(QPath::Resolved(
                _,
                &hir::Path { res: Res::Def(_, res_def_id), .. },
            )) = param.kind
            {
                generics
                    .params
                    .iter()
                    .position(|param| param.def_id.to_def_id() == res_def_id)
                    .map(GenericIdx::from_usize)
            } else {
                None
            }
        });
        match (body_id, param_names) {
            (Some(_), Some(_)) | (None, None) => unreachable!(),
            (Some(body), None) => {
                let params = self.tcx.hir().body(body).params;
                let params =
                    params.get(is_method as usize..params.len() - sig.decl.c_variadic as usize)?;
                debug_assert_eq!(params.len(), fn_inputs.len());
                Some((
                    fn_inputs.zip(params.iter().map(|param| FnParam::Param(param))).collect(),
                    generics,
                ))
            }
            (None, Some(params)) => {
                let params =
                    params.get(is_method as usize..params.len() - sig.decl.c_variadic as usize)?;
                debug_assert_eq!(params.len(), fn_inputs.len());
                Some((
                    fn_inputs.zip(params.iter().map(|param| FnParam::Name(param))).collect(),
                    generics,
                ))
            }
        }
    }
}

struct FindClosureArg<'tcx> {
    tcx: TyCtxt<'tcx>,
    calls: Vec<(&'tcx hir::Expr<'tcx>, &'tcx [hir::Expr<'tcx>])>,
}

impl<'tcx> Visitor<'tcx> for FindClosureArg<'tcx> {
    type NestedFilter = rustc_middle::hir::nested_filter::All;

    fn nested_visit_map(&mut self) -> Self::Map {
        self.tcx.hir()
    }

    fn visit_expr(&mut self, ex: &'tcx hir::Expr<'tcx>) {
        if let hir::ExprKind::Call(rcvr, args) = ex.kind {
            self.calls.push((rcvr, args));
        }
        hir::intravisit::walk_expr(self, ex);
    }
}

#[derive(Clone, Copy)]
enum FnParam<'hir> {
    Param(&'hir hir::Param<'hir>),
    Name(&'hir Ident),
}
impl FnParam<'_> {
    fn span(&self) -> Span {
        match self {
            Self::Param(x) => x.span,
            Self::Name(x) => x.span,
        }
    }

    fn name(&self) -> Option<Symbol> {
        match self {
            Self::Param(x) if let hir::PatKind::Binding(_, _, ident, _) = x.pat.kind => {
                Some(ident.name)
            }
            Self::Name(x) if x.name != kw::Empty => Some(x.name),
            _ => None,
        }
    }

    fn display(&self, idx: usize) -> impl '_ + fmt::Display {
        struct D<'a>(FnParam<'a>, usize);
        impl fmt::Display for D<'_> {
            fn fmt(&self, f: &mut fmt::Formatter<'_>) -> fmt::Result {
                if let Some(name) = self.0.name() {
                    write!(f, "`{name}`")
                } else {
                    write!(f, "parameter #{}", self.1 + 1)
                }
            }
        }
        D(*self, idx)
    }
}<|MERGE_RESOLUTION|>--- conflicted
+++ resolved
@@ -2641,14 +2641,9 @@
     }
 
     /// Returns the parameters of a function, with their generic parameters if those are the full
-<<<<<<< HEAD
-    /// type of that parameter. Returns `None` if the function has no generics or the body is
-    /// unavailable (eg is an instrinsic).
-=======
     /// type of that parameter.
     ///
     /// Returns `None` if the body is not a named function (e.g. a closure).
->>>>>>> 9e390b29
     fn get_hir_param_info(
         &self,
         def_id: DefId,
