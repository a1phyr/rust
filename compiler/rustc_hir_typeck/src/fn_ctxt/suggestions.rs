use super::FnCtxt;

use crate::errors;
use crate::fluent_generated as fluent;
use crate::fn_ctxt::rustc_span::BytePos;
use crate::hir::is_range_literal;
use crate::method::probe;
use crate::method::probe::{IsSuggestion, Mode, ProbeScope};
use crate::rustc_middle::ty::Article;
use core::cmp::min;
use core::iter;
use hir::def_id::LocalDefId;
use rustc_ast::util::parser::{ExprPrecedence, PREC_POSTFIX};
use rustc_data_structures::packed::Pu128;
use rustc_errors::{Applicability, Diag, MultiSpan};
use rustc_hir as hir;
use rustc_hir::def::Res;
use rustc_hir::def::{CtorKind, CtorOf, DefKind};
use rustc_hir::lang_items::LangItem;
use rustc_hir::{
    CoroutineDesugaring, CoroutineKind, CoroutineSource, Expr, ExprKind, GenericBound, HirId, Node,
    Path, QPath, Stmt, StmtKind, TyKind, WherePredicate,
};
use rustc_hir_analysis::collect::suggest_impl_trait;
use rustc_hir_analysis::hir_ty_lowering::HirTyLowerer;
use rustc_infer::traits::{self};
use rustc_middle::lint::in_external_macro;
use rustc_middle::middle::stability::EvalResult;
use rustc_middle::ty::print::with_no_trimmed_paths;
use rustc_middle::ty::{
    self, suggest_constraining_type_params, Binder, IsSuggestable, ToPredicate, Ty,
    TypeVisitableExt,
};
use rustc_session::errors::ExprParenthesesNeeded;
use rustc_span::source_map::Spanned;
use rustc_span::symbol::{sym, Ident};
use rustc_span::{Span, Symbol};
use rustc_trait_selection::infer::InferCtxtExt;
use rustc_trait_selection::traits::error_reporting::suggestions::TypeErrCtxtExt;
use rustc_trait_selection::traits::error_reporting::DefIdOrName;
use rustc_trait_selection::traits::query::evaluate_obligation::InferCtxtExt as _;

impl<'a, 'tcx> FnCtxt<'a, 'tcx> {
    pub(crate) fn body_fn_sig(&self) -> Option<ty::FnSig<'tcx>> {
        self.typeck_results
            .borrow()
            .liberated_fn_sigs()
            .get(self.tcx.local_def_id_to_hir_id(self.body_id))
            .copied()
    }

    pub(in super::super) fn suggest_semicolon_at_end(&self, span: Span, err: &mut Diag<'_>) {
        // This suggestion is incorrect for
        // fn foo() -> bool { match () { () => true } || match () { () => true } }
        err.span_suggestion_short(
            span.shrink_to_hi(),
            "consider using a semicolon here",
            ";",
            Applicability::MaybeIncorrect,
        );
    }

    /// On implicit return expressions with mismatched types, provides the following suggestions:
    ///
    /// - Points out the method's return type as the reason for the expected type.
    /// - Possible missing semicolon.
    /// - Possible missing return type if the return type is the default, and not `fn main()`.
    pub fn suggest_mismatched_types_on_tail(
        &self,
        err: &mut Diag<'_>,
        expr: &'tcx hir::Expr<'tcx>,
        expected: Ty<'tcx>,
        found: Ty<'tcx>,
        blk_id: HirId,
    ) -> bool {
        let expr = expr.peel_drop_temps();
        let mut pointing_at_return_type = false;
        if let hir::ExprKind::Break(..) = expr.kind {
            // `break` type mismatches provide better context for tail `loop` expressions.
            return false;
        }
        if let Some((fn_id, fn_decl, can_suggest)) = self.get_fn_decl(blk_id) {
            pointing_at_return_type =
                self.suggest_missing_return_type(err, fn_decl, expected, found, can_suggest, fn_id);
            self.suggest_missing_break_or_return_expr(
                err, expr, fn_decl, expected, found, blk_id, fn_id,
            );
        }
        pointing_at_return_type
    }

    /// When encountering an fn-like type, try accessing the output of the type
    /// and suggesting calling it if it satisfies a predicate (i.e. if the
    /// output has a method or a field):
    /// ```compile_fail,E0308
    /// fn foo(x: usize) -> usize { x }
    /// let x: usize = foo;  // suggest calling the `foo` function: `foo(42)`
    /// ```
    pub(crate) fn suggest_fn_call(
        &self,
        err: &mut Diag<'_>,
        expr: &hir::Expr<'_>,
        found: Ty<'tcx>,
        can_satisfy: impl FnOnce(Ty<'tcx>) -> bool,
    ) -> bool {
        let Some((def_id_or_name, output, inputs)) = self.extract_callable_info(found) else {
            return false;
        };
        if can_satisfy(output) {
            let (sugg_call, mut applicability) = match inputs.len() {
                0 => ("".to_string(), Applicability::MachineApplicable),
                1..=4 => (
                    inputs
                        .iter()
                        .map(|ty| {
                            if ty.is_suggestable(self.tcx, false) {
                                format!("/* {ty} */")
                            } else {
                                "/* value */".to_string()
                            }
                        })
                        .collect::<Vec<_>>()
                        .join(", "),
                    Applicability::HasPlaceholders,
                ),
                _ => ("/* ... */".to_string(), Applicability::HasPlaceholders),
            };

            let msg = match def_id_or_name {
                DefIdOrName::DefId(def_id) => match self.tcx.def_kind(def_id) {
                    DefKind::Ctor(CtorOf::Struct, _) => "construct this tuple struct".to_string(),
                    DefKind::Ctor(CtorOf::Variant, _) => "construct this tuple variant".to_string(),
                    kind => format!("call this {}", self.tcx.def_kind_descr(kind, def_id)),
                },
                DefIdOrName::Name(name) => format!("call this {name}"),
            };

            let sugg = match expr.kind {
                hir::ExprKind::Call(..)
                | hir::ExprKind::Path(..)
                | hir::ExprKind::Index(..)
                | hir::ExprKind::Lit(..) => {
                    vec![(expr.span.shrink_to_hi(), format!("({sugg_call})"))]
                }
                hir::ExprKind::Closure { .. } => {
                    // Might be `{ expr } || { bool }`
                    applicability = Applicability::MaybeIncorrect;
                    vec![
                        (expr.span.shrink_to_lo(), "(".to_string()),
                        (expr.span.shrink_to_hi(), format!(")({sugg_call})")),
                    ]
                }
                _ => {
                    vec![
                        (expr.span.shrink_to_lo(), "(".to_string()),
                        (expr.span.shrink_to_hi(), format!(")({sugg_call})")),
                    ]
                }
            };

            err.multipart_suggestion_verbose(
                format!("use parentheses to {msg}"),
                sugg,
                applicability,
            );
            return true;
        }
        false
    }

    /// Extracts information about a callable type for diagnostics. This is a
    /// heuristic -- it doesn't necessarily mean that a type is always callable,
    /// because the callable type must also be well-formed to be called.
    pub(in super::super) fn extract_callable_info(
        &self,
        ty: Ty<'tcx>,
    ) -> Option<(DefIdOrName, Ty<'tcx>, Vec<Ty<'tcx>>)> {
        self.err_ctxt().extract_callable_info(self.body_id, self.param_env, ty)
    }

    pub fn suggest_two_fn_call(
        &self,
        err: &mut Diag<'_>,
        lhs_expr: &'tcx hir::Expr<'tcx>,
        lhs_ty: Ty<'tcx>,
        rhs_expr: &'tcx hir::Expr<'tcx>,
        rhs_ty: Ty<'tcx>,
        can_satisfy: impl FnOnce(Ty<'tcx>, Ty<'tcx>) -> bool,
    ) -> bool {
        let Some((_, lhs_output_ty, lhs_inputs)) = self.extract_callable_info(lhs_ty) else {
            return false;
        };
        let Some((_, rhs_output_ty, rhs_inputs)) = self.extract_callable_info(rhs_ty) else {
            return false;
        };

        if can_satisfy(lhs_output_ty, rhs_output_ty) {
            let mut sugg = vec![];
            let mut applicability = Applicability::MachineApplicable;

            for (expr, inputs) in [(lhs_expr, lhs_inputs), (rhs_expr, rhs_inputs)] {
                let (sugg_call, this_applicability) = match inputs.len() {
                    0 => ("".to_string(), Applicability::MachineApplicable),
                    1..=4 => (
                        inputs
                            .iter()
                            .map(|ty| {
                                if ty.is_suggestable(self.tcx, false) {
                                    format!("/* {ty} */")
                                } else {
                                    "/* value */".to_string()
                                }
                            })
                            .collect::<Vec<_>>()
                            .join(", "),
                        Applicability::HasPlaceholders,
                    ),
                    _ => ("/* ... */".to_string(), Applicability::HasPlaceholders),
                };

                applicability = applicability.max(this_applicability);

                match expr.kind {
                    hir::ExprKind::Call(..)
                    | hir::ExprKind::Path(..)
                    | hir::ExprKind::Index(..)
                    | hir::ExprKind::Lit(..) => {
                        sugg.extend([(expr.span.shrink_to_hi(), format!("({sugg_call})"))]);
                    }
                    hir::ExprKind::Closure { .. } => {
                        // Might be `{ expr } || { bool }`
                        applicability = Applicability::MaybeIncorrect;
                        sugg.extend([
                            (expr.span.shrink_to_lo(), "(".to_string()),
                            (expr.span.shrink_to_hi(), format!(")({sugg_call})")),
                        ]);
                    }
                    _ => {
                        sugg.extend([
                            (expr.span.shrink_to_lo(), "(".to_string()),
                            (expr.span.shrink_to_hi(), format!(")({sugg_call})")),
                        ]);
                    }
                }
            }

            err.multipart_suggestion_verbose("use parentheses to call these", sugg, applicability);

            true
        } else {
            false
        }
    }

    pub fn suggest_remove_last_method_call(
        &self,
        err: &mut Diag<'_>,
        expr: &hir::Expr<'tcx>,
        expected: Ty<'tcx>,
    ) -> bool {
        if let hir::ExprKind::MethodCall(hir::PathSegment { ident: method, .. }, recv_expr, &[], _) =
            expr.kind
            && let Some(recv_ty) = self.typeck_results.borrow().expr_ty_opt(recv_expr)
            && self.can_coerce(recv_ty, expected)
            && let name = method.name.as_str()
            && (name.starts_with("to_") || name.starts_with("as_") || name == "into")
        {
            let span = if let Some(recv_span) = recv_expr.span.find_ancestor_inside(expr.span) {
                expr.span.with_lo(recv_span.hi())
            } else {
                expr.span.with_lo(method.span.lo() - rustc_span::BytePos(1))
            };
            err.span_suggestion_verbose(
                span,
                "try removing the method call",
                "",
                Applicability::MachineApplicable,
            );
            return true;
        }
        false
    }

    pub fn suggest_deref_ref_or_into(
        &self,
        err: &mut Diag<'_>,
        expr: &hir::Expr<'tcx>,
        expected: Ty<'tcx>,
        found: Ty<'tcx>,
        expected_ty_expr: Option<&'tcx hir::Expr<'tcx>>,
    ) -> bool {
        let expr = expr.peel_blocks();
        let methods = self.get_conversion_methods(expr.span, expected, found, expr.hir_id);

        if let Some((suggestion, msg, applicability, verbose, annotation)) =
            self.suggest_deref_or_ref(expr, found, expected)
        {
            if verbose {
                err.multipart_suggestion_verbose(msg, suggestion, applicability);
            } else {
                err.multipart_suggestion(msg, suggestion, applicability);
            }
            if annotation {
                let suggest_annotation = match expr.peel_drop_temps().kind {
                    hir::ExprKind::AddrOf(hir::BorrowKind::Ref, mutbl, _) => mutbl.ref_prefix_str(),
                    _ => return true,
                };
                let mut tuple_indexes = Vec::new();
                let mut expr_id = expr.hir_id;
                for (parent_id, node) in self.tcx.hir().parent_iter(expr.hir_id) {
                    match node {
                        Node::Expr(&Expr { kind: ExprKind::Tup(subs), .. }) => {
                            tuple_indexes.push(
                                subs.iter()
                                    .enumerate()
                                    .find(|(_, sub_expr)| sub_expr.hir_id == expr_id)
                                    .unwrap()
                                    .0,
                            );
                            expr_id = parent_id;
                        }
                        Node::LetStmt(local) => {
                            if let Some(mut ty) = local.ty {
                                while let Some(index) = tuple_indexes.pop() {
                                    match ty.kind {
                                        TyKind::Tup(tys) => ty = &tys[index],
                                        _ => return true,
                                    }
                                }
                                let annotation_span = ty.span;
                                err.span_suggestion(
                                    annotation_span.with_hi(annotation_span.lo()),
                                    "alternatively, consider changing the type annotation",
                                    suggest_annotation,
                                    Applicability::MaybeIncorrect,
                                );
                            }
                            break;
                        }
                        _ => break,
                    }
                }
            }
            return true;
        }

        if self.suggest_else_fn_with_closure(err, expr, found, expected) {
            return true;
        }

        if self.suggest_fn_call(err, expr, found, |output| self.can_coerce(output, expected))
            && let ty::FnDef(def_id, ..) = *found.kind()
            && let Some(sp) = self.tcx.hir().span_if_local(def_id)
        {
            let name = self.tcx.item_name(def_id);
            let kind = self.tcx.def_kind(def_id);
            if let DefKind::Ctor(of, CtorKind::Fn) = kind {
                err.span_label(
                    sp,
                    format!(
                        "`{name}` defines {} constructor here, which should be called",
                        match of {
                            CtorOf::Struct => "a struct",
                            CtorOf::Variant => "an enum variant",
                        }
                    ),
                );
            } else {
                let descr = self.tcx.def_kind_descr(kind, def_id);
                err.span_label(sp, format!("{descr} `{name}` defined here"));
            }
            return true;
        }

        if self.suggest_cast(err, expr, found, expected, expected_ty_expr) {
            return true;
        }

        if !methods.is_empty() {
            let mut suggestions = methods
                .iter()
                .filter_map(|conversion_method| {
                    let receiver_method_ident = expr.method_ident();
                    if let Some(method_ident) = receiver_method_ident
                        && method_ident.name == conversion_method.name
                    {
                        return None; // do not suggest code that is already there (#53348)
                    }

                    let method_call_list = [sym::to_vec, sym::to_string];
                    let mut sugg = if let ExprKind::MethodCall(receiver_method, ..) = expr.kind
                        && receiver_method.ident.name == sym::clone
                        && method_call_list.contains(&conversion_method.name)
                    // If receiver is `.clone()` and found type has one of those methods,
                    // we guess that the user wants to convert from a slice type (`&[]` or `&str`)
                    // to an owned type (`Vec` or `String`). These conversions clone internally,
                    // so we remove the user's `clone` call.
                    {
                        vec![(receiver_method.ident.span, conversion_method.name.to_string())]
                    } else if expr.precedence().order() < ExprPrecedence::MethodCall.order() {
                        vec![
                            (expr.span.shrink_to_lo(), "(".to_string()),
                            (expr.span.shrink_to_hi(), format!(").{}()", conversion_method.name)),
                        ]
                    } else {
                        vec![(expr.span.shrink_to_hi(), format!(".{}()", conversion_method.name))]
                    };
                    let struct_pat_shorthand_field =
                        self.tcx.hir().maybe_get_struct_pattern_shorthand_field(expr);
                    if let Some(name) = struct_pat_shorthand_field {
                        sugg.insert(0, (expr.span.shrink_to_lo(), format!("{name}: ")));
                    }
                    Some(sugg)
                })
                .peekable();
            if suggestions.peek().is_some() {
                err.multipart_suggestions(
                    "try using a conversion method",
                    suggestions,
                    Applicability::MaybeIncorrect,
                );
                return true;
            }
        }

        if let Some((found_ty_inner, expected_ty_inner, error_tys)) =
            self.deconstruct_option_or_result(found, expected)
            && let ty::Ref(_, peeled, hir::Mutability::Not) = *expected_ty_inner.kind()
        {
            // Suggest removing any stray borrows (unless there's macro shenanigans involved).
            let inner_expr = expr.peel_borrows();
            if !inner_expr.span.eq_ctxt(expr.span) {
                return false;
            }
            let borrow_removal_span = if inner_expr.hir_id == expr.hir_id {
                None
            } else {
                Some(expr.span.shrink_to_lo().until(inner_expr.span))
            };
            // Given `Result<_, E>`, check our expected ty is `Result<_, &E>` for
            // `as_ref` and `as_deref` compatibility.
            let error_tys_equate_as_ref = error_tys.map_or(true, |(found, expected)| {
                self.can_eq(
                    self.param_env,
                    Ty::new_imm_ref(self.tcx, self.tcx.lifetimes.re_erased, found),
                    expected,
                )
            });

            let prefix_wrap = |sugg: &str| {
                if let Some(name) = self.tcx.hir().maybe_get_struct_pattern_shorthand_field(expr) {
                    format!(": {}{}", name, sugg)
                } else {
                    sugg.to_string()
                }
            };

            // FIXME: This could/should be extended to suggest `as_mut` and `as_deref_mut`,
            // but those checks need to be a bit more delicate and the benefit is diminishing.
            if self.can_eq(self.param_env, found_ty_inner, peeled) && error_tys_equate_as_ref {
                let sugg = prefix_wrap(".as_ref()");
                err.subdiagnostic(
                    self.dcx(),
                    errors::SuggestConvertViaMethod {
                        span: expr.span.shrink_to_hi(),
                        sugg,
                        expected,
                        found,
                        borrow_removal_span,
                    },
                );
                return true;
            } else if let Some((deref_ty, _)) =
                self.autoderef(expr.span, found_ty_inner).silence_errors().nth(1)
                && self.can_eq(self.param_env, deref_ty, peeled)
                && error_tys_equate_as_ref
            {
                let sugg = prefix_wrap(".as_deref()");
                err.subdiagnostic(
                    self.dcx(),
                    errors::SuggestConvertViaMethod {
                        span: expr.span.shrink_to_hi(),
                        sugg,
                        expected,
                        found,
                        borrow_removal_span,
                    },
                );
                return true;
            } else if let ty::Adt(adt, _) = found_ty_inner.peel_refs().kind()
                && Some(adt.did()) == self.tcx.lang_items().string()
                && peeled.is_str()
                // `Result::map`, conversely, does not take ref of the error type.
                && error_tys.map_or(true, |(found, expected)| {
                    self.can_eq(self.param_env, found, expected)
                })
            {
                let sugg = prefix_wrap(".map(|x| x.as_str())");
                err.span_suggestion_verbose(
                    expr.span.shrink_to_hi(),
                    fluent::hir_typeck_convert_to_str,
                    sugg,
                    Applicability::MachineApplicable,
                );
                return true;
            }
        }

        false
    }

    fn deconstruct_option_or_result(
        &self,
        found_ty: Ty<'tcx>,
        expected_ty: Ty<'tcx>,
    ) -> Option<(Ty<'tcx>, Ty<'tcx>, Option<(Ty<'tcx>, Ty<'tcx>)>)> {
        let ty::Adt(found_adt, found_args) = found_ty.peel_refs().kind() else {
            return None;
        };
        let ty::Adt(expected_adt, expected_args) = expected_ty.kind() else {
            return None;
        };
        if self.tcx.is_diagnostic_item(sym::Option, found_adt.did())
            && self.tcx.is_diagnostic_item(sym::Option, expected_adt.did())
        {
            Some((found_args.type_at(0), expected_args.type_at(0), None))
        } else if self.tcx.is_diagnostic_item(sym::Result, found_adt.did())
            && self.tcx.is_diagnostic_item(sym::Result, expected_adt.did())
        {
            Some((
                found_args.type_at(0),
                expected_args.type_at(0),
                Some((found_args.type_at(1), expected_args.type_at(1))),
            ))
        } else {
            None
        }
    }

    /// When encountering the expected boxed value allocated in the stack, suggest allocating it
    /// in the heap by calling `Box::new()`.
    pub(in super::super) fn suggest_boxing_when_appropriate(
        &self,
        err: &mut Diag<'_>,
        span: Span,
        hir_id: HirId,
        expected: Ty<'tcx>,
        found: Ty<'tcx>,
    ) -> bool {
        // Do not suggest `Box::new` in const context.
        if self.tcx.hir().is_inside_const_context(hir_id) || !expected.is_box() || found.is_box() {
            return false;
        }
        if self.can_coerce(Ty::new_box(self.tcx, found), expected) {
            let suggest_boxing = match found.kind() {
                ty::Tuple(tuple) if tuple.is_empty() => {
                    errors::SuggestBoxing::Unit { start: span.shrink_to_lo(), end: span }
                }
                ty::Coroutine(def_id, ..)
                    if matches!(
                        self.tcx.coroutine_kind(def_id),
                        Some(CoroutineKind::Desugared(
                            CoroutineDesugaring::Async,
                            CoroutineSource::Closure
                        ))
                    ) =>
                {
                    errors::SuggestBoxing::AsyncBody
                }
                _ => errors::SuggestBoxing::Other {
                    start: span.shrink_to_lo(),
                    end: span.shrink_to_hi(),
                },
            };
            err.subdiagnostic(self.dcx(), suggest_boxing);

            true
        } else {
            false
        }
    }

    /// When encountering a closure that captures variables, where a FnPtr is expected,
    /// suggest a non-capturing closure
    pub(in super::super) fn suggest_no_capture_closure(
        &self,
        err: &mut Diag<'_>,
        expected: Ty<'tcx>,
        found: Ty<'tcx>,
    ) -> bool {
        if let (ty::FnPtr(_), ty::Closure(def_id, _)) = (expected.kind(), found.kind()) {
            if let Some(upvars) = self.tcx.upvars_mentioned(*def_id) {
                // Report upto four upvars being captured to reduce the amount error messages
                // reported back to the user.
                let spans_and_labels = upvars
                    .iter()
                    .take(4)
                    .map(|(var_hir_id, upvar)| {
                        let var_name = self.tcx.hir().name(*var_hir_id).to_string();
                        let msg = format!("`{var_name}` captured here");
                        (upvar.span, msg)
                    })
                    .collect::<Vec<_>>();

                let mut multi_span: MultiSpan =
                    spans_and_labels.iter().map(|(sp, _)| *sp).collect::<Vec<_>>().into();
                for (sp, label) in spans_and_labels {
                    multi_span.push_span_label(sp, label);
                }
                err.span_note(
                    multi_span,
                    "closures can only be coerced to `fn` types if they do not capture any variables"
                );
                return true;
            }
        }
        false
    }

    /// When encountering an `impl Future` where `BoxFuture` is expected, suggest `Box::pin`.
    #[instrument(skip(self, err))]
    pub(in super::super) fn suggest_calling_boxed_future_when_appropriate(
        &self,
        err: &mut Diag<'_>,
        expr: &hir::Expr<'_>,
        expected: Ty<'tcx>,
        found: Ty<'tcx>,
    ) -> bool {
        // Handle #68197.

        if self.tcx.hir().is_inside_const_context(expr.hir_id) {
            // Do not suggest `Box::new` in const context.
            return false;
        }
        let pin_did = self.tcx.lang_items().pin_type();
        // This guards the `new_box` below.
        if pin_did.is_none() || self.tcx.lang_items().owned_box().is_none() {
            return false;
        }
        let box_found = Ty::new_box(self.tcx, found);
        let Some(pin_box_found) = Ty::new_lang_item(self.tcx, box_found, LangItem::Pin) else {
            return false;
        };
        let Some(pin_found) = Ty::new_lang_item(self.tcx, found, LangItem::Pin) else {
            return false;
        };
        match expected.kind() {
            ty::Adt(def, _) if Some(def.did()) == pin_did => {
                if self.can_coerce(pin_box_found, expected) {
                    debug!("can coerce {:?} to {:?}, suggesting Box::pin", pin_box_found, expected);
                    match found.kind() {
                        ty::Adt(def, _) if def.is_box() => {
                            err.help("use `Box::pin`");
                        }
                        _ => {
                            let prefix = if let Some(name) =
                                self.tcx.hir().maybe_get_struct_pattern_shorthand_field(expr)
                            {
                                format!("{}: ", name)
                            } else {
                                String::new()
                            };
                            let suggestion = vec![
                                (expr.span.shrink_to_lo(), format!("{prefix}Box::pin(")),
                                (expr.span.shrink_to_hi(), ")".to_string()),
                            ];
                            err.multipart_suggestion(
                                "you need to pin and box this expression",
                                suggestion,
                                Applicability::MaybeIncorrect,
                            );
                        }
                    }
                    true
                } else if self.can_coerce(pin_found, expected) {
                    match found.kind() {
                        ty::Adt(def, _) if def.is_box() => {
                            err.help("use `Box::pin`");
                            true
                        }
                        _ => false,
                    }
                } else {
                    false
                }
            }
            ty::Adt(def, _) if def.is_box() && self.can_coerce(box_found, expected) => {
                // Check if the parent expression is a call to Pin::new. If it
                // is and we were expecting a Box, ergo Pin<Box<expected>>, we
                // can suggest Box::pin.
                let Node::Expr(Expr { kind: ExprKind::Call(fn_name, _), .. }) =
                    self.tcx.parent_hir_node(expr.hir_id)
                else {
                    return false;
                };
                match fn_name.kind {
                    ExprKind::Path(QPath::TypeRelative(
                        hir::Ty {
                            kind: TyKind::Path(QPath::Resolved(_, Path { res: recv_ty, .. })),
                            ..
                        },
                        method,
                    )) if recv_ty.opt_def_id() == pin_did && method.ident.name == sym::new => {
                        err.span_suggestion(
                            fn_name.span,
                            "use `Box::pin` to pin and box this expression",
                            "Box::pin",
                            Applicability::MachineApplicable,
                        );
                        true
                    }
                    _ => false,
                }
            }
            _ => false,
        }
    }

    /// A common error is to forget to add a semicolon at the end of a block, e.g.,
    ///
    /// ```compile_fail,E0308
    /// # fn bar_that_returns_u32() -> u32 { 4 }
    /// fn foo() {
    ///     bar_that_returns_u32()
    /// }
    /// ```
    ///
    /// This routine checks if the return expression in a block would make sense on its own as a
    /// statement and the return type has been left as default or has been specified as `()`. If so,
    /// it suggests adding a semicolon.
    ///
    /// If the expression is the expression of a closure without block (`|| expr`), a
    /// block is needed to be added too (`|| { expr; }`). This is denoted by `needs_block`.
    pub fn suggest_missing_semicolon(
        &self,
        err: &mut Diag<'_>,
        expression: &'tcx hir::Expr<'tcx>,
        expected: Ty<'tcx>,
        needs_block: bool,
    ) {
        if expected.is_unit() {
            // `BlockTailExpression` only relevant if the tail expr would be
            // useful on its own.
            match expression.kind {
                ExprKind::Call(..)
                | ExprKind::MethodCall(..)
                | ExprKind::Loop(..)
                | ExprKind::If(..)
                | ExprKind::Match(..)
                | ExprKind::Block(..)
                    if expression.can_have_side_effects()
                        // If the expression is from an external macro, then do not suggest
                        // adding a semicolon, because there's nowhere to put it.
                        // See issue #81943.
                        && !in_external_macro(self.tcx.sess, expression.span) =>
                {
                    if needs_block {
                        err.multipart_suggestion(
                            "consider using a semicolon here",
                            vec![
                                (expression.span.shrink_to_lo(), "{ ".to_owned()),
                                (expression.span.shrink_to_hi(), "; }".to_owned()),
                            ],
                            Applicability::MachineApplicable,
                        );
                    } else {
                        err.span_suggestion(
                            expression.span.shrink_to_hi(),
                            "consider using a semicolon here",
                            ";",
                            Applicability::MachineApplicable,
                        );
                    }
                }
                _ => (),
            }
        }
    }

    /// A possible error is to forget to add a return type that is needed:
    ///
    /// ```compile_fail,E0308
    /// # fn bar_that_returns_u32() -> u32 { 4 }
    /// fn foo() {
    ///     bar_that_returns_u32()
    /// }
    /// ```
    ///
    /// This routine checks if the return type is left as default, the method is not part of an
    /// `impl` block and that it isn't the `main` method. If so, it suggests setting the return
    /// type.
    #[instrument(level = "trace", skip(self, err))]
    pub(in super::super) fn suggest_missing_return_type(
        &self,
        err: &mut Diag<'_>,
        fn_decl: &hir::FnDecl<'tcx>,
        expected: Ty<'tcx>,
        found: Ty<'tcx>,
        can_suggest: bool,
        fn_id: LocalDefId,
    ) -> bool {
        let found =
            self.resolve_numeric_literals_with_default(self.resolve_vars_if_possible(found));
        // Only suggest changing the return type for methods that
        // haven't set a return type at all (and aren't `fn main()` or an impl).
        match &fn_decl.output {
            &hir::FnRetTy::DefaultReturn(span) if expected.is_unit() && !can_suggest => {
                // `fn main()` must return `()`, do not suggest changing return type
                err.subdiagnostic(self.dcx(), errors::ExpectedReturnTypeLabel::Unit { span });
                return true;
            }
            &hir::FnRetTy::DefaultReturn(span) if expected.is_unit() => {
                if let Some(found) = found.make_suggestable(self.tcx, false, None) {
                    err.subdiagnostic(
                        self.dcx(),
                        errors::AddReturnTypeSuggestion::Add { span, found: found.to_string() },
                    );
                    return true;
                } else if let Some(sugg) = suggest_impl_trait(self, self.param_env, found) {
                    err.subdiagnostic(
                        self.dcx(),
                        errors::AddReturnTypeSuggestion::Add { span, found: sugg },
                    );
                    return true;
                } else {
                    // FIXME: if `found` could be `impl Iterator` we should suggest that.
                    err.subdiagnostic(
                        self.dcx(),
                        errors::AddReturnTypeSuggestion::MissingHere { span },
                    );
                    return true;
                }
            }
            hir::FnRetTy::Return(hir_ty) => {
                if let hir::TyKind::OpaqueDef(item_id, ..) = hir_ty.kind
                    // FIXME: account for RPITIT.
                    && let hir::Node::Item(hir::Item {
                        kind: hir::ItemKind::OpaqueTy(op_ty), ..
                    }) = self.tcx.hir_node(item_id.hir_id())
                    && let [hir::GenericBound::Trait(trait_ref, _)] = op_ty.bounds
                    && let Some(hir::PathSegment { args: Some(generic_args), .. }) =
                        trait_ref.trait_ref.path.segments.last()
                    && let hir::GenericArgs { bindings: [ty_binding], .. } = generic_args
                    && let hir::TypeBindingKind::Equality { term: hir::Term::Ty(term) } =
                        ty_binding.kind
                {
                    // Check if async function's return type was omitted.
                    // Don't emit suggestions if the found type is `impl Future<...>`.
                    debug!(?found);
                    if found.is_suggestable(self.tcx, false) {
                        if term.span.is_empty() {
                            err.subdiagnostic(
                                self.dcx(),
                                errors::AddReturnTypeSuggestion::Add {
                                    span: term.span,
                                    found: found.to_string(),
                                },
                            );
                            return true;
                        } else {
                            err.subdiagnostic(
                                self.dcx(),
                                errors::ExpectedReturnTypeLabel::Other {
                                    span: term.span,
                                    expected,
                                },
                            );
                        }
                    }
                } else {
                    // Only point to return type if the expected type is the return type, as if they
                    // are not, the expectation must have been caused by something else.
                    debug!("return type {:?}", hir_ty);
                    let ty = self.lowerer().lower_ty(hir_ty);
                    debug!("return type {:?}", ty);
                    debug!("expected type {:?}", expected);
                    let bound_vars = self.tcx.late_bound_vars(hir_ty.hir_id.owner.into());
                    let ty = Binder::bind_with_vars(ty, bound_vars);
                    let ty = self.normalize(hir_ty.span, ty);
                    let ty = self.tcx.instantiate_bound_regions_with_erased(ty);
                    if self.can_coerce(expected, ty) {
                        err.subdiagnostic(
                            self.dcx(),
                            errors::ExpectedReturnTypeLabel::Other { span: hir_ty.span, expected },
                        );
                        self.try_suggest_return_impl_trait(err, expected, found, fn_id);
                        self.note_caller_chooses_ty_for_ty_param(err, expected, found);
                        return true;
                    }
                }
            }
            _ => {}
        }
        false
    }

    fn note_caller_chooses_ty_for_ty_param(
        &self,
        diag: &mut Diag<'_>,
        expected: Ty<'tcx>,
        found: Ty<'tcx>,
    ) {
        if let ty::Param(expected_ty_as_param) = expected.kind() {
            diag.subdiagnostic(
                self.dcx(),
                errors::NoteCallerChoosesTyForTyParam {
                    ty_param_name: expected_ty_as_param.name,
                    found_ty: found,
                },
            );
        }
    }

    /// check whether the return type is a generic type with a trait bound
    /// only suggest this if the generic param is not present in the arguments
    /// if this is true, hint them towards changing the return type to `impl Trait`
    /// ```compile_fail,E0308
    /// fn cant_name_it<T: Fn() -> u32>() -> T {
    ///     || 3
    /// }
    /// ```
    fn try_suggest_return_impl_trait(
        &self,
        err: &mut Diag<'_>,
        expected: Ty<'tcx>,
        found: Ty<'tcx>,
        fn_id: LocalDefId,
    ) {
        // Only apply the suggestion if:
        //  - the return type is a generic parameter
        //  - the generic param is not used as a fn param
        //  - the generic param has at least one bound
        //  - the generic param doesn't appear in any other bounds where it's not the Self type
        // Suggest:
        //  - Changing the return type to be `impl <all bounds>`

        debug!("try_suggest_return_impl_trait, expected = {:?}, found = {:?}", expected, found);

        let ty::Param(expected_ty_as_param) = expected.kind() else { return };

        let fn_node = self.tcx.hir_node_by_def_id(fn_id);

        let hir::Node::Item(hir::Item {
            kind:
                hir::ItemKind::Fn(
                    hir::FnSig {
                        decl: hir::FnDecl { inputs: fn_parameters, output: fn_return, .. },
                        ..
                    },
                    hir::Generics { params, predicates, .. },
                    _body_id,
                ),
            ..
        }) = fn_node
        else {
            return;
        };

        if params.get(expected_ty_as_param.index as usize).is_none() {
            return;
        };

        // get all where BoundPredicates here, because they are used in two cases below
        let where_predicates = predicates
            .iter()
            .filter_map(|p| match p {
                WherePredicate::BoundPredicate(hir::WhereBoundPredicate {
                    bounds,
                    bounded_ty,
                    ..
                }) => {
                    // FIXME: Maybe these calls to `lower_ty` can be removed (and the ones below)
                    let ty = self.lowerer().lower_ty(bounded_ty);
                    Some((ty, bounds))
                }
                _ => None,
            })
            .map(|(ty, bounds)| match ty.kind() {
                ty::Param(param_ty) if param_ty == expected_ty_as_param => Ok(Some(bounds)),
                // check whether there is any predicate that contains our `T`, like `Option<T>: Send`
                _ => match ty.contains(expected) {
                    true => Err(()),
                    false => Ok(None),
                },
            })
            .collect::<Result<Vec<_>, _>>();

        let Ok(where_predicates) = where_predicates else { return };

        // now get all predicates in the same types as the where bounds, so we can chain them
        let predicates_from_where =
            where_predicates.iter().flatten().flat_map(|bounds| bounds.iter());

        // extract all bounds from the source code using their spans
        let all_matching_bounds_strs = predicates_from_where
            .filter_map(|bound| match bound {
                GenericBound::Trait(_, _) => {
                    self.tcx.sess.source_map().span_to_snippet(bound.span()).ok()
                }
                _ => None,
            })
            .collect::<Vec<String>>();

        if all_matching_bounds_strs.len() == 0 {
            return;
        }

        let all_bounds_str = all_matching_bounds_strs.join(" + ");

        let ty_param_used_in_fn_params = fn_parameters.iter().any(|param| {
                let ty = self.lowerer().lower_ty( param);
                matches!(ty.kind(), ty::Param(fn_param_ty_param) if expected_ty_as_param == fn_param_ty_param)
            });

        if ty_param_used_in_fn_params {
            return;
        }

        err.span_suggestion(
            fn_return.span(),
            "consider using an impl return type",
            format!("impl {all_bounds_str}"),
            Applicability::MaybeIncorrect,
        );
    }

    pub(in super::super) fn suggest_missing_break_or_return_expr(
        &self,
        err: &mut Diag<'_>,
        expr: &'tcx hir::Expr<'tcx>,
        fn_decl: &hir::FnDecl<'tcx>,
        expected: Ty<'tcx>,
        found: Ty<'tcx>,
<<<<<<< HEAD
        id: hir::HirId,
=======
        id: HirId,
>>>>>>> b7581490
        fn_id: LocalDefId,
    ) {
        if !expected.is_unit() {
            return;
        }
        let found = self.resolve_vars_if_possible(found);

        let in_loop = self.is_loop(id)
            || self
                .tcx
                .hir()
                .parent_iter(id)
                .take_while(|(_, node)| {
                    // look at parents until we find the first body owner
                    node.body_id().is_none()
                })
                .any(|(parent_id, _)| self.is_loop(parent_id));

        let in_local_statement = self.is_local_statement(id)
            || self
                .tcx
                .hir()
                .parent_iter(id)
                .any(|(parent_id, _)| self.is_local_statement(parent_id));

        if in_loop && in_local_statement {
            err.multipart_suggestion(
                "you might have meant to break the loop with this value",
                vec![
                    (expr.span.shrink_to_lo(), "break ".to_string()),
                    (expr.span.shrink_to_hi(), ";".to_string()),
                ],
                Applicability::MaybeIncorrect,
            );
            return;
        }

        let scope = self.tcx.hir().parent_iter(id).find(|(_, node)| {
            matches!(
                node,
                Node::Expr(Expr { kind: ExprKind::Closure(..), .. })
                    | Node::Item(_)
                    | Node::TraitItem(_)
                    | Node::ImplItem(_)
            )
        });
        let in_closure =
            matches!(scope, Some((_, Node::Expr(Expr { kind: ExprKind::Closure(..), .. }))));

        let can_return = match fn_decl.output {
            hir::FnRetTy::Return(ty) => {
                let ty = self.lowerer().lower_ty(ty);
                let bound_vars = self.tcx.late_bound_vars(self.tcx.local_def_id_to_hir_id(fn_id));
                let ty = self
                    .tcx
                    .instantiate_bound_regions_with_erased(Binder::bind_with_vars(ty, bound_vars));
                let ty = match self.tcx.asyncness(fn_id) {
                    ty::Asyncness::Yes => self.get_impl_future_output_ty(ty).unwrap_or_else(|| {
                        span_bug!(
                            fn_decl.output.span(),
                            "failed to get output type of async function"
                        )
                    }),
                    ty::Asyncness::No => ty,
                };
                let ty = self.normalize(expr.span, ty);
                self.can_coerce(found, ty)
            }
            hir::FnRetTy::DefaultReturn(_) if in_closure => {
                self.ret_coercion.as_ref().map_or(false, |ret| {
                    let ret_ty = ret.borrow().expected_ty();
                    self.can_coerce(found, ret_ty)
                })
            }
            _ => false,
        };
        if can_return
            && let Some(span) = expr.span.find_ancestor_inside(
                self.tcx.hir().span_with_body(self.tcx.local_def_id_to_hir_id(fn_id)),
            )
        {
            err.multipart_suggestion(
                "you might have meant to return this value",
                vec![
                    (span.shrink_to_lo(), "return ".to_string()),
                    (span.shrink_to_hi(), ";".to_string()),
                ],
                Applicability::MaybeIncorrect,
            );
        }
    }

    pub(in super::super) fn suggest_missing_parentheses(
        &self,
        err: &mut Diag<'_>,
        expr: &hir::Expr<'_>,
    ) -> bool {
        let sp = self.tcx.sess.source_map().start_point(expr.span).with_parent(None);
        if let Some(sp) = self.tcx.sess.psess.ambiguous_block_expr_parse.borrow().get(&sp) {
            // `{ 42 } &&x` (#61475) or `{ 42 } && if x { 1 } else { 0 }`
            err.subdiagnostic(self.dcx(), ExprParenthesesNeeded::surrounding(*sp));
            true
        } else {
            false
        }
    }

    /// Given an expression type mismatch, peel any `&` expressions until we get to
    /// a block expression, and then suggest replacing the braces with square braces
    /// if it was possibly mistaken array syntax.
    pub(crate) fn suggest_block_to_brackets_peeling_refs(
        &self,
        diag: &mut Diag<'_>,
        mut expr: &hir::Expr<'_>,
        mut expr_ty: Ty<'tcx>,
        mut expected_ty: Ty<'tcx>,
    ) -> bool {
        loop {
            match (&expr.kind, expr_ty.kind(), expected_ty.kind()) {
                (
                    hir::ExprKind::AddrOf(_, _, inner_expr),
                    ty::Ref(_, inner_expr_ty, _),
                    ty::Ref(_, inner_expected_ty, _),
                ) => {
                    expr = *inner_expr;
                    expr_ty = *inner_expr_ty;
                    expected_ty = *inner_expected_ty;
                }
                (hir::ExprKind::Block(blk, _), _, _) => {
                    self.suggest_block_to_brackets(diag, *blk, expr_ty, expected_ty);
                    break true;
                }
                _ => break false,
            }
        }
    }

    pub(crate) fn suggest_clone_for_ref(
        &self,
        diag: &mut Diag<'_>,
        expr: &hir::Expr<'_>,
        expr_ty: Ty<'tcx>,
        expected_ty: Ty<'tcx>,
    ) -> bool {
        if let ty::Ref(_, inner_ty, hir::Mutability::Not) = expr_ty.kind()
            && let Some(clone_trait_def) = self.tcx.lang_items().clone_trait()
            && expected_ty == *inner_ty
            && self
                .infcx
                .type_implements_trait(
                    clone_trait_def,
                    [self.tcx.erase_regions(expected_ty)],
                    self.param_env,
                )
                .must_apply_modulo_regions()
        {
            let suggestion = match self.tcx.hir().maybe_get_struct_pattern_shorthand_field(expr) {
                Some(ident) => format!(": {ident}.clone()"),
                None => ".clone()".to_string(),
            };

            diag.span_suggestion_verbose(
                expr.span.shrink_to_hi(),
                "consider using clone here",
                suggestion,
                Applicability::MachineApplicable,
            );
            return true;
        }
        false
    }

    pub(crate) fn suggest_copied_cloned_or_as_ref(
        &self,
        diag: &mut Diag<'_>,
        expr: &hir::Expr<'_>,
        expr_ty: Ty<'tcx>,
        expected_ty: Ty<'tcx>,
    ) -> bool {
        let ty::Adt(adt_def, args) = expr_ty.kind() else {
            return false;
        };
        let ty::Adt(expected_adt_def, expected_args) = expected_ty.kind() else {
            return false;
        };
        if adt_def != expected_adt_def {
            return false;
        }

        if Some(adt_def.did()) == self.tcx.get_diagnostic_item(sym::Result)
            && self.can_eq(self.param_env, args.type_at(1), expected_args.type_at(1))
            || Some(adt_def.did()) == self.tcx.get_diagnostic_item(sym::Option)
        {
            let expr_inner_ty = args.type_at(0);
            let expected_inner_ty = expected_args.type_at(0);
            if let &ty::Ref(_, ty, _mutability) = expr_inner_ty.kind()
                && self.can_eq(self.param_env, ty, expected_inner_ty)
            {
                let def_path = self.tcx.def_path_str(adt_def.did());
                let span = expr.span.shrink_to_hi();
                let subdiag = if self.type_is_copy_modulo_regions(self.param_env, ty) {
                    errors::OptionResultRefMismatch::Copied { span, def_path }
                } else if let Some(clone_did) = self.tcx.lang_items().clone_trait()
                    && rustc_trait_selection::traits::type_known_to_meet_bound_modulo_regions(
                        self,
                        self.param_env,
                        ty,
                        clone_did,
                    )
                {
                    errors::OptionResultRefMismatch::Cloned { span, def_path }
                } else {
                    return false;
                };
                diag.subdiagnostic(self.dcx(), subdiag);
                return true;
            }
        }

        false
    }

    pub(crate) fn suggest_into(
        &self,
        diag: &mut Diag<'_>,
        expr: &hir::Expr<'_>,
        expr_ty: Ty<'tcx>,
        expected_ty: Ty<'tcx>,
    ) -> bool {
        let expr = expr.peel_blocks();

        // We have better suggestions for scalar interconversions...
        if expr_ty.is_scalar() && expected_ty.is_scalar() {
            return false;
        }

        // Don't suggest turning a block into another type (e.g. `{}.into()`)
        if matches!(expr.kind, hir::ExprKind::Block(..)) {
            return false;
        }

        // We'll later suggest `.as_ref` when noting the type error,
        // so skip if we will suggest that instead.
        if self.err_ctxt().should_suggest_as_ref(expected_ty, expr_ty).is_some() {
            return false;
        }

        if let Some(into_def_id) = self.tcx.get_diagnostic_item(sym::Into)
            && self.predicate_must_hold_modulo_regions(&traits::Obligation::new(
                self.tcx,
                self.misc(expr.span),
                self.param_env,
                ty::TraitRef::new(self.tcx, into_def_id, [expr_ty, expected_ty]),
            ))
        {
            let span = expr.span.find_oldest_ancestor_in_same_ctxt();

            let mut sugg = if expr.precedence().order() >= PREC_POSTFIX {
                vec![(span.shrink_to_hi(), ".into()".to_owned())]
            } else {
                vec![
                    (span.shrink_to_lo(), "(".to_owned()),
                    (span.shrink_to_hi(), ").into()".to_owned()),
                ]
            };
            if let Some(name) = self.tcx.hir().maybe_get_struct_pattern_shorthand_field(expr) {
                sugg.insert(0, (expr.span.shrink_to_lo(), format!("{}: ", name)));
            }
            diag.multipart_suggestion(
                format!("call `Into::into` on this expression to convert `{expr_ty}` into `{expected_ty}`"),
                sugg,
                Applicability::MaybeIncorrect
            );
            return true;
        }

        false
    }

    /// When expecting a `bool` and finding an `Option`, suggests using `let Some(..)` or `.is_some()`
    pub(crate) fn suggest_option_to_bool(
        &self,
        diag: &mut Diag<'_>,
        expr: &hir::Expr<'_>,
        expr_ty: Ty<'tcx>,
        expected_ty: Ty<'tcx>,
    ) -> bool {
        if !expected_ty.is_bool() {
            return false;
        }

        let ty::Adt(def, _) = expr_ty.peel_refs().kind() else {
            return false;
        };
        if !self.tcx.is_diagnostic_item(sym::Option, def.did()) {
            return false;
        }

        let hir = self.tcx.hir();
        let cond_parent = hir.parent_iter(expr.hir_id).find(|(_, node)| {
            !matches!(node, hir::Node::Expr(hir::Expr { kind: hir::ExprKind::Binary(op, _, _), .. }) if op.node == hir::BinOpKind::And)
        });
        // Don't suggest:
        //     `let Some(_) = a.is_some() && b`
        //                     ++++++++++
        // since the user probably just misunderstood how `let else`
        // and `&&` work together.
        if let Some((_, hir::Node::LetStmt(local))) = cond_parent
            && let hir::PatKind::Path(qpath) | hir::PatKind::TupleStruct(qpath, _, _) =
                &local.pat.kind
            && let hir::QPath::Resolved(None, path) = qpath
            && let Some(did) = path
                .res
                .opt_def_id()
                .and_then(|did| self.tcx.opt_parent(did))
                .and_then(|did| self.tcx.opt_parent(did))
            && self.tcx.is_diagnostic_item(sym::Option, did)
        {
            return false;
        }

        let suggestion = match self.tcx.hir().maybe_get_struct_pattern_shorthand_field(expr) {
            Some(ident) => format!(": {ident}.is_some()"),
            None => ".is_some()".to_string(),
        };

        diag.span_suggestion_verbose(
            expr.span.shrink_to_hi(),
            "use `Option::is_some` to test if the `Option` has a value",
            suggestion,
            Applicability::MachineApplicable,
        );
        true
    }

    /// Suggest wrapping the block in square brackets instead of curly braces
    /// in case the block was mistaken array syntax, e.g. `{ 1 }` -> `[ 1 ]`.
    pub(crate) fn suggest_block_to_brackets(
        &self,
        diag: &mut Diag<'_>,
        blk: &hir::Block<'_>,
        blk_ty: Ty<'tcx>,
        expected_ty: Ty<'tcx>,
    ) {
        if let ty::Slice(elem_ty) | ty::Array(elem_ty, _) = expected_ty.kind() {
            if self.can_coerce(blk_ty, *elem_ty)
                && blk.stmts.is_empty()
                && blk.rules == hir::BlockCheckMode::DefaultBlock
            {
                let source_map = self.tcx.sess.source_map();
                if let Ok(snippet) = source_map.span_to_snippet(blk.span) {
                    if snippet.starts_with('{') && snippet.ends_with('}') {
                        diag.multipart_suggestion_verbose(
                            "to create an array, use square brackets instead of curly braces",
                            vec![
                                (
                                    blk.span
                                        .shrink_to_lo()
                                        .with_hi(rustc_span::BytePos(blk.span.lo().0 + 1)),
                                    "[".to_string(),
                                ),
                                (
                                    blk.span
                                        .shrink_to_hi()
                                        .with_lo(rustc_span::BytePos(blk.span.hi().0 - 1)),
                                    "]".to_string(),
                                ),
                            ],
                            Applicability::MachineApplicable,
                        );
                    }
                }
            }
        }
    }

    #[instrument(skip(self, err))]
    pub(crate) fn suggest_floating_point_literal(
        &self,
        err: &mut Diag<'_>,
        expr: &hir::Expr<'_>,
        expected_ty: Ty<'tcx>,
    ) -> bool {
        if !expected_ty.is_floating_point() {
            return false;
        }
        match expr.kind {
            ExprKind::Struct(QPath::LangItem(LangItem::Range, ..), [start, end], _) => {
                err.span_suggestion_verbose(
                    start.span.shrink_to_hi().with_hi(end.span.lo()),
                    "remove the unnecessary `.` operator for a floating point literal",
                    '.',
                    Applicability::MaybeIncorrect,
                );
                true
            }
            ExprKind::Struct(QPath::LangItem(LangItem::RangeFrom, ..), [start], _) => {
                err.span_suggestion_verbose(
                    expr.span.with_lo(start.span.hi()),
                    "remove the unnecessary `.` operator for a floating point literal",
                    '.',
                    Applicability::MaybeIncorrect,
                );
                true
            }
            ExprKind::Struct(QPath::LangItem(LangItem::RangeTo, ..), [end], _) => {
                err.span_suggestion_verbose(
                    expr.span.until(end.span),
                    "remove the unnecessary `.` operator and add an integer part for a floating point literal",
                    "0.",
                    Applicability::MaybeIncorrect,
                );
                true
            }
            ExprKind::Lit(Spanned {
                node: rustc_ast::LitKind::Int(lit, rustc_ast::LitIntType::Unsuffixed),
                span,
            }) => {
                let Ok(snippet) = self.tcx.sess.source_map().span_to_snippet(*span) else {
                    return false;
                };
                if !(snippet.starts_with("0x") || snippet.starts_with("0X")) {
                    return false;
                }
                if snippet.len() <= 5 || !snippet.is_char_boundary(snippet.len() - 3) {
                    return false;
                }
                let (_, suffix) = snippet.split_at(snippet.len() - 3);
                let value = match suffix {
                    "f32" => (lit.get() - 0xf32) / (16 * 16 * 16),
                    "f64" => (lit.get() - 0xf64) / (16 * 16 * 16),
                    _ => return false,
                };
                err.span_suggestions(
                    expr.span,
                    "rewrite this as a decimal floating point literal, or use `as` to turn a hex literal into a float",
                    [format!("0x{value:X} as {suffix}"), format!("{value}_{suffix}")],
                    Applicability::MaybeIncorrect,
                );
                true
            }
            _ => false,
        }
    }

    /// Suggest providing `std::ptr::null()` or `std::ptr::null_mut()` if they
    /// pass in a literal 0 to an raw pointer.
    #[instrument(skip(self, err))]
    pub(crate) fn suggest_null_ptr_for_literal_zero_given_to_ptr_arg(
        &self,
        err: &mut Diag<'_>,
        expr: &hir::Expr<'_>,
        expected_ty: Ty<'tcx>,
    ) -> bool {
        // Expected type needs to be a raw pointer.
        let ty::RawPtr(_, mutbl) = expected_ty.kind() else {
            return false;
        };

        // Provided expression needs to be a literal `0`.
        let ExprKind::Lit(Spanned { node: rustc_ast::LitKind::Int(Pu128(0), _), span }) = expr.kind
        else {
            return false;
        };

        // We need to find a null pointer symbol to suggest
        let null_sym = match mutbl {
            hir::Mutability::Not => sym::ptr_null,
            hir::Mutability::Mut => sym::ptr_null_mut,
        };
        let Some(null_did) = self.tcx.get_diagnostic_item(null_sym) else {
            return false;
        };
        let null_path_str = with_no_trimmed_paths!(self.tcx.def_path_str(null_did));

        // We have satisfied all requirements to provide a suggestion. Emit it.
        err.span_suggestion(
            *span,
            format!("if you meant to create a null pointer, use `{null_path_str}()`"),
            null_path_str + "()",
            Applicability::MachineApplicable,
        );

        true
    }

    pub(crate) fn suggest_associated_const(
        &self,
        err: &mut Diag<'_>,
        expr: &hir::Expr<'tcx>,
        expected_ty: Ty<'tcx>,
    ) -> bool {
        let Some((DefKind::AssocFn, old_def_id)) =
            self.typeck_results.borrow().type_dependent_def(expr.hir_id)
        else {
            return false;
        };
        let old_item_name = self.tcx.item_name(old_def_id);
        let capitalized_name = Symbol::intern(&old_item_name.as_str().to_uppercase());
        if old_item_name == capitalized_name {
            return false;
        }
        let (item, segment) = match expr.kind {
            hir::ExprKind::Path(QPath::Resolved(
                Some(ty),
                hir::Path { segments: [segment], .. },
            ))
            | hir::ExprKind::Path(QPath::TypeRelative(ty, segment)) => {
                if let Some(self_ty) = self.typeck_results.borrow().node_type_opt(ty.hir_id)
                    && let Ok(pick) = self.probe_for_name(
                        Mode::Path,
                        Ident::new(capitalized_name, segment.ident.span),
                        Some(expected_ty),
                        IsSuggestion(true),
                        self_ty,
                        expr.hir_id,
                        ProbeScope::TraitsInScope,
                    )
                {
                    (pick.item, segment)
                } else {
                    return false;
                }
            }
            hir::ExprKind::Path(QPath::Resolved(
                None,
                hir::Path { segments: [.., segment], .. },
            )) => {
                // we resolved through some path that doesn't end in the item name,
                // better not do a bad suggestion by accident.
                if old_item_name != segment.ident.name {
                    return false;
                }
                if let Some(item) = self
                    .tcx
                    .associated_items(self.tcx.parent(old_def_id))
                    .filter_by_name_unhygienic(capitalized_name)
                    .next()
                {
                    (*item, segment)
                } else {
                    return false;
                }
            }
            _ => return false,
        };
        if item.def_id == old_def_id || self.tcx.def_kind(item.def_id) != DefKind::AssocConst {
            // Same item
            return false;
        }
        let item_ty = self.tcx.type_of(item.def_id).instantiate_identity();
        // FIXME(compiler-errors): This check is *so* rudimentary
        if item_ty.has_param() {
            return false;
        }
        if self.can_coerce(item_ty, expected_ty) {
            err.span_suggestion_verbose(
                segment.ident.span,
                format!("try referring to the associated const `{capitalized_name}` instead",),
                capitalized_name,
                Applicability::MachineApplicable,
            );
            true
        } else {
            false
        }
    }

    fn is_loop(&self, id: HirId) -> bool {
        let node = self.tcx.hir_node(id);
        matches!(node, Node::Expr(Expr { kind: ExprKind::Loop(..), .. }))
    }

    fn is_local_statement(&self, id: HirId) -> bool {
        let node = self.tcx.hir_node(id);
        matches!(node, Node::Stmt(Stmt { kind: StmtKind::Let(..), .. }))
    }

    /// Suggest that `&T` was cloned instead of `T` because `T` does not implement `Clone`,
    /// which is a side-effect of autoref.
    pub(crate) fn note_type_is_not_clone(
        &self,
        diag: &mut Diag<'_>,
        expected_ty: Ty<'tcx>,
        found_ty: Ty<'tcx>,
        expr: &hir::Expr<'_>,
    ) {
        // When `expr` is `x` in something like `let x = foo.clone(); x`, need to recurse up to get
        // `foo` and `clone`.
        let expr = self.note_type_is_not_clone_inner_expr(expr);

        // If we've recursed to an `expr` of `foo.clone()`, get `foo` and `clone`.
        let hir::ExprKind::MethodCall(segment, callee_expr, &[], _) = expr.kind else {
            return;
        };

        let Some(clone_trait_did) = self.tcx.lang_items().clone_trait() else {
            return;
        };
        let ty::Ref(_, pointee_ty, _) = found_ty.kind() else { return };
        let results = self.typeck_results.borrow();
        // First, look for a `Clone::clone` call
        if segment.ident.name == sym::clone
            && results.type_dependent_def_id(expr.hir_id).map_or(
                false,
                |did| {
                    let assoc_item = self.tcx.associated_item(did);
                    assoc_item.container == ty::AssocItemContainer::TraitContainer
                        && assoc_item.container_id(self.tcx) == clone_trait_did
                },
            )
            // If that clone call hasn't already dereferenced the self type (i.e. don't give this
            // diagnostic in cases where we have `(&&T).clone()` and we expect `T`).
            && !results.expr_adjustments(callee_expr).iter().any(|adj| matches!(adj.kind, ty::adjustment::Adjust::Deref(..)))
            // Check that we're in fact trying to clone into the expected type
            && self.can_coerce(*pointee_ty, expected_ty)
            && let trait_ref = ty::TraitRef::new(self.tcx, clone_trait_did, [expected_ty])
            // And the expected type doesn't implement `Clone`
            && !self.predicate_must_hold_considering_regions(&traits::Obligation::new(
                self.tcx,
                traits::ObligationCause::dummy(),
                self.param_env,
                trait_ref,
            ))
        {
            diag.span_note(
                callee_expr.span,
                format!(
                    "`{expected_ty}` does not implement `Clone`, so `{found_ty}` was cloned instead"
                ),
            );
            let owner = self.tcx.hir().enclosing_body_owner(expr.hir_id);
            if let ty::Param(param) = expected_ty.kind()
                && let Some(generics) = self.tcx.hir().get_generics(owner)
            {
                suggest_constraining_type_params(
                    self.tcx,
                    generics,
                    diag,
                    vec![(param.name.as_str(), "Clone", Some(clone_trait_did))].into_iter(),
                    None,
                );
            } else {
                if let Some(errors) =
                    self.type_implements_trait_shallow(clone_trait_did, expected_ty, self.param_env)
                {
                    match &errors[..] {
                        [] => {}
                        [error] => {
                            diag.help(format!(
                                "`Clone` is not implemented because the trait bound `{}` is \
                                 not satisfied",
                                error.obligation.predicate,
                            ));
                        }
                        [errors @ .., last] => {
                            diag.help(format!(
                                "`Clone` is not implemented because the following trait bounds \
                                 could not be satisfied: {} and `{}`",
                                errors
                                    .iter()
                                    .map(|e| format!("`{}`", e.obligation.predicate))
                                    .collect::<Vec<_>>()
                                    .join(", "),
                                last.obligation.predicate,
                            ));
                        }
                    }
                    for error in errors {
                        if let traits::FulfillmentErrorCode::SelectionError(
                            traits::SelectionError::Unimplemented,
                        ) = error.code
                            && let ty::PredicateKind::Clause(ty::ClauseKind::Trait(pred)) =
                                error.obligation.predicate.kind().skip_binder()
                        {
                            self.infcx.err_ctxt().suggest_derive(
                                &error.obligation,
                                diag,
                                error.obligation.predicate.kind().rebind(pred),
                            );
                        }
                    }
                }
                self.suggest_derive(diag, &[(trait_ref.to_predicate(self.tcx), None, None)]);
            }
        }
    }

    /// Given a type mismatch error caused by `&T` being cloned instead of `T`, and
    /// the `expr` as the source of this type mismatch, try to find the method call
    /// as the source of this error and return that instead. Otherwise, return the
    /// original expression.
    fn note_type_is_not_clone_inner_expr<'b>(
        &'b self,
        expr: &'b hir::Expr<'b>,
    ) -> &'b hir::Expr<'b> {
        match expr.peel_blocks().kind {
            hir::ExprKind::Path(hir::QPath::Resolved(
                None,
                hir::Path { segments: [_], res: crate::Res::Local(binding), .. },
            )) => {
                let hir::Node::Pat(hir::Pat { hir_id, .. }) = self.tcx.hir_node(*binding) else {
                    return expr;
                };

                match self.tcx.parent_hir_node(*hir_id) {
                    // foo.clone()
                    hir::Node::LetStmt(hir::LetStmt { init: Some(init), .. }) => {
                        self.note_type_is_not_clone_inner_expr(init)
                    }
                    // When `expr` is more complex like a tuple
                    hir::Node::Pat(hir::Pat {
                        hir_id: pat_hir_id,
                        kind: hir::PatKind::Tuple(pats, ..),
                        ..
                    }) => {
                        let hir::Node::LetStmt(hir::LetStmt { init: Some(init), .. }) =
                            self.tcx.parent_hir_node(*pat_hir_id)
                        else {
                            return expr;
                        };

                        match init.peel_blocks().kind {
                            ExprKind::Tup(init_tup) => {
                                if let Some(init) = pats
                                    .iter()
                                    .enumerate()
                                    .filter(|x| x.1.hir_id == *hir_id)
                                    .find_map(|(i, _)| init_tup.get(i))
                                {
                                    self.note_type_is_not_clone_inner_expr(init)
                                } else {
                                    expr
                                }
                            }
                            _ => expr,
                        }
                    }
                    _ => expr,
                }
            }
            // If we're calling into a closure that may not be typed recurse into that call. no need
            // to worry if it's a call to a typed function or closure as this would ne handled
            // previously.
            hir::ExprKind::Call(Expr { kind: call_expr_kind, .. }, _) => {
                if let hir::ExprKind::Path(hir::QPath::Resolved(None, call_expr_path)) =
                    call_expr_kind
                    && let hir::Path { segments: [_], res: crate::Res::Local(binding), .. } =
                        call_expr_path
                    && let hir::Node::Pat(hir::Pat { hir_id, .. }) = self.tcx.hir_node(*binding)
                    && let hir::Node::LetStmt(hir::LetStmt { init: Some(init), .. }) =
                        self.tcx.parent_hir_node(*hir_id)
                    && let Expr {
                        kind: hir::ExprKind::Closure(hir::Closure { body: body_id, .. }),
                        ..
                    } = init
                {
                    let hir::Body { value: body_expr, .. } = self.tcx.hir().body(*body_id);
                    self.note_type_is_not_clone_inner_expr(body_expr)
                } else {
                    expr
                }
            }
            _ => expr,
        }
    }

    pub(crate) fn is_field_suggestable(
        &self,
        field: &ty::FieldDef,
        hir_id: HirId,
        span: Span,
    ) -> bool {
        // The field must be visible in the containing module.
        field.vis.is_accessible_from(self.tcx.parent_module(hir_id), self.tcx)
            // The field must not be unstable.
            && !matches!(
                self.tcx.eval_stability(field.did, None, rustc_span::DUMMY_SP, None),
                rustc_middle::middle::stability::EvalResult::Deny { .. }
            )
            // If the field is from an external crate it must not be `doc(hidden)`.
            && (field.did.is_local() || !self.tcx.is_doc_hidden(field.did))
            // If the field is hygienic it must come from the same syntax context.
            && self.tcx.def_ident_span(field.did).unwrap().normalize_to_macros_2_0().eq_ctxt(span)
    }

    pub(crate) fn suggest_missing_unwrap_expect(
        &self,
        err: &mut Diag<'_>,
        expr: &hir::Expr<'tcx>,
        expected: Ty<'tcx>,
        found: Ty<'tcx>,
    ) -> bool {
        let ty::Adt(adt, args) = found.kind() else {
            return false;
        };
        let ret_ty_matches = |diagnostic_item| {
            let Some(sig) = self.body_fn_sig() else {
                return false;
            };
            let ty::Adt(kind, _) = sig.output().kind() else {
                return false;
            };
            self.tcx.is_diagnostic_item(diagnostic_item, kind.did())
        };

        // don't suggest anything like `Ok(ok_val).unwrap()` , `Some(some_val).unwrap()`,
        // `None.unwrap()` etc.
        let is_ctor = matches!(
            expr.kind,
            hir::ExprKind::Call(
                hir::Expr {
                    kind: hir::ExprKind::Path(hir::QPath::Resolved(
                        None,
                        hir::Path { res: Res::Def(hir::def::DefKind::Ctor(_, _), _), .. },
                    )),
                    ..
                },
                ..,
            ) | hir::ExprKind::Path(hir::QPath::Resolved(
                None,
                hir::Path { res: Res::Def(hir::def::DefKind::Ctor(_, _), _), .. },
            )),
        );

        let (article, kind, variant, sugg_operator) =
            if self.tcx.is_diagnostic_item(sym::Result, adt.did()) {
                ("a", "Result", "Err", ret_ty_matches(sym::Result))
            } else if self.tcx.is_diagnostic_item(sym::Option, adt.did()) {
                ("an", "Option", "None", ret_ty_matches(sym::Option))
            } else {
                return false;
            };
        if is_ctor || !self.can_coerce(args.type_at(0), expected) {
            return false;
        }

        let (msg, sugg) = if sugg_operator {
            (
                format!(
                    "use the `?` operator to extract the `{found}` value, propagating \
                            {article} `{kind}::{variant}` value to the caller"
                ),
                "?",
            )
        } else {
            (
                format!(
                    "consider using `{kind}::expect` to unwrap the `{found}` value, \
                                panicking if the value is {article} `{kind}::{variant}`"
                ),
                ".expect(\"REASON\")",
            )
        };

        let sugg = match self.tcx.hir().maybe_get_struct_pattern_shorthand_field(expr) {
            Some(ident) => format!(": {ident}{sugg}"),
            None => sugg.to_string(),
        };

        let span = expr.span.find_oldest_ancestor_in_same_ctxt();
        err.span_suggestion_verbose(span.shrink_to_hi(), msg, sugg, Applicability::HasPlaceholders);
        return true;
    }

    pub(crate) fn suggest_coercing_result_via_try_operator(
        &self,
        err: &mut Diag<'_>,
        expr: &hir::Expr<'tcx>,
        expected: Ty<'tcx>,
        found: Ty<'tcx>,
    ) -> bool {
        let map = self.tcx.hir();
        let returned = matches!(
            self.tcx.parent_hir_node(expr.hir_id),
            hir::Node::Expr(hir::Expr { kind: hir::ExprKind::Ret(_), .. })
        ) || map.get_return_block(expr.hir_id).is_some();
        if returned
            && let ty::Adt(e, args_e) = expected.kind()
            && let ty::Adt(f, args_f) = found.kind()
            && e.did() == f.did()
            && Some(e.did()) == self.tcx.get_diagnostic_item(sym::Result)
            && let e_ok = args_e.type_at(0)
            && let f_ok = args_f.type_at(0)
            && self.infcx.can_eq(self.param_env, f_ok, e_ok)
            && let e_err = args_e.type_at(1)
            && let f_err = args_f.type_at(1)
            && self
                .infcx
                .type_implements_trait(
                    self.tcx.get_diagnostic_item(sym::Into).unwrap(),
                    [f_err, e_err],
                    self.param_env,
                )
                .must_apply_modulo_regions()
        {
            err.multipart_suggestion(
                "use `?` to coerce and return an appropriate `Err`, and wrap the resulting value \
                 in `Ok` so the expression remains of type `Result`",
                vec![
                    (expr.span.shrink_to_lo(), "Ok(".to_string()),
                    (expr.span.shrink_to_hi(), "?)".to_string()),
                ],
                Applicability::MaybeIncorrect,
            );
            return true;
        }
        false
    }

    /// If the expected type is an enum (Issue #55250) with any variants whose
    /// sole field is of the found type, suggest such variants. (Issue #42764)
    pub(crate) fn suggest_compatible_variants(
        &self,
        err: &mut Diag<'_>,
        expr: &hir::Expr<'_>,
        expected: Ty<'tcx>,
        expr_ty: Ty<'tcx>,
    ) -> bool {
        if in_external_macro(self.tcx.sess, expr.span) {
            return false;
        }
        if let ty::Adt(expected_adt, args) = expected.kind() {
            if let hir::ExprKind::Field(base, ident) = expr.kind {
                let base_ty = self.typeck_results.borrow().expr_ty(base);
                if self.can_eq(self.param_env, base_ty, expected)
                    && let Some(base_span) = base.span.find_ancestor_inside(expr.span)
                {
                    err.span_suggestion_verbose(
                        expr.span.with_lo(base_span.hi()),
                        format!("consider removing the tuple struct field `{ident}`"),
                        "",
                        Applicability::MaybeIncorrect,
                    );
                    return true;
                }
            }

            // If the expression is of type () and it's the return expression of a block,
            // we suggest adding a separate return expression instead.
            // (To avoid things like suggesting `Ok(while .. { .. })`.)
            if expr_ty.is_unit() {
                let mut id = expr.hir_id;
                let mut parent;

                // Unroll desugaring, to make sure this works for `for` loops etc.
                loop {
                    parent = self.tcx.parent_hir_id(id);
                    let parent_span = self.tcx.hir().span(parent);
                    if parent_span.find_ancestor_inside(expr.span).is_some() {
                        // The parent node is part of the same span, so is the result of the
                        // same expansion/desugaring and not the 'real' parent node.
                        id = parent;
                        continue;
                    }
                    break;
                }

                if let hir::Node::Block(&hir::Block { span: block_span, expr: Some(e), .. }) =
                    self.tcx.hir_node(parent)
                {
                    if e.hir_id == id {
                        if let Some(span) = expr.span.find_ancestor_inside(block_span) {
                            let return_suggestions = if self
                                .tcx
                                .is_diagnostic_item(sym::Result, expected_adt.did())
                            {
                                vec!["Ok(())"]
                            } else if self.tcx.is_diagnostic_item(sym::Option, expected_adt.did()) {
                                vec!["None", "Some(())"]
                            } else {
                                return false;
                            };
                            if let Some(indent) =
                                self.tcx.sess.source_map().indentation_before(span.shrink_to_lo())
                            {
                                // Add a semicolon, except after `}`.
                                let semicolon =
                                    match self.tcx.sess.source_map().span_to_snippet(span) {
                                        Ok(s) if s.ends_with('}') => "",
                                        _ => ";",
                                    };
                                err.span_suggestions(
                                    span.shrink_to_hi(),
                                    "try adding an expression at the end of the block",
                                    return_suggestions
                                        .into_iter()
                                        .map(|r| format!("{semicolon}\n{indent}{r}")),
                                    Applicability::MaybeIncorrect,
                                );
                            }
                            return true;
                        }
                    }
                }
            }

            let compatible_variants: Vec<(String, _, _, Option<String>)> = expected_adt
                .variants()
                .iter()
                .filter(|variant| {
                    variant.fields.len() == 1
                })
                .filter_map(|variant| {
                    let sole_field = &variant.single_field();

                    let field_is_local = sole_field.did.is_local();
                    let field_is_accessible =
                        sole_field.vis.is_accessible_from(expr.hir_id.owner.def_id, self.tcx)
                        // Skip suggestions for unstable public fields (for example `Pin::__pointer`)
                        && matches!(self.tcx.eval_stability(sole_field.did, None, expr.span, None), EvalResult::Allow | EvalResult::Unmarked);

                    if !field_is_local && !field_is_accessible {
                        return None;
                    }

                    let note_about_variant_field_privacy = (field_is_local && !field_is_accessible)
                        .then(|| " (its field is private, but it's local to this crate and its privacy can be changed)".to_string());

                    let sole_field_ty = sole_field.ty(self.tcx, args);
                    if self.can_coerce(expr_ty, sole_field_ty) {
                        let variant_path =
                            with_no_trimmed_paths!(self.tcx.def_path_str(variant.def_id));
                        // FIXME #56861: DRYer prelude filtering
                        if let Some(path) = variant_path.strip_prefix("std::prelude::")
                            && let Some((_, path)) = path.split_once("::")
                        {
                            return Some((path.to_string(), variant.ctor_kind(), sole_field.name, note_about_variant_field_privacy));
                        }
                        Some((variant_path, variant.ctor_kind(), sole_field.name, note_about_variant_field_privacy))
                    } else {
                        None
                    }
                })
                .collect();

            let suggestions_for = |variant: &_, ctor_kind, field_name| {
                let prefix = match self.tcx.hir().maybe_get_struct_pattern_shorthand_field(expr) {
                    Some(ident) => format!("{ident}: "),
                    None => String::new(),
                };

                let (open, close) = match ctor_kind {
                    Some(CtorKind::Fn) => ("(".to_owned(), ")"),
                    None => (format!(" {{ {field_name}: "), " }"),

                    Some(CtorKind::Const) => unreachable!("unit variants don't have fields"),
                };

                // Suggest constructor as deep into the block tree as possible.
                // This fixes https://github.com/rust-lang/rust/issues/101065,
                // and also just helps make the most minimal suggestions.
                let mut expr = expr;
                while let hir::ExprKind::Block(block, _) = &expr.kind
                    && let Some(expr_) = &block.expr
                {
                    expr = expr_
                }

                vec![
                    (expr.span.shrink_to_lo(), format!("{prefix}{variant}{open}")),
                    (expr.span.shrink_to_hi(), close.to_owned()),
                ]
            };

            match &compatible_variants[..] {
                [] => { /* No variants to format */ }
                [(variant, ctor_kind, field_name, note)] => {
                    // Just a single matching variant.
                    err.multipart_suggestion_verbose(
                        format!(
                            "try wrapping the expression in `{variant}`{note}",
                            note = note.as_deref().unwrap_or("")
                        ),
                        suggestions_for(&**variant, *ctor_kind, *field_name),
                        Applicability::MaybeIncorrect,
                    );
                    return true;
                }
                _ => {
                    // More than one matching variant.
                    err.multipart_suggestions(
                        format!(
                            "try wrapping the expression in a variant of `{}`",
                            self.tcx.def_path_str(expected_adt.did())
                        ),
                        compatible_variants.into_iter().map(
                            |(variant, ctor_kind, field_name, _)| {
                                suggestions_for(&variant, ctor_kind, field_name)
                            },
                        ),
                        Applicability::MaybeIncorrect,
                    );
                    return true;
                }
            }
        }

        false
    }

    pub(crate) fn suggest_non_zero_new_unwrap(
        &self,
        err: &mut Diag<'_>,
        expr: &hir::Expr<'_>,
        expected: Ty<'tcx>,
        expr_ty: Ty<'tcx>,
    ) -> bool {
        let tcx = self.tcx;
        let (adt, args, unwrap) = match expected.kind() {
            // In case Option<NonZero*> is wanted, but * is provided, suggest calling new
            ty::Adt(adt, args) if tcx.is_diagnostic_item(sym::Option, adt.did()) => {
                let nonzero_type = args.type_at(0); // Unwrap option type.
                let ty::Adt(adt, args) = nonzero_type.kind() else {
                    return false;
                };
                (adt, args, "")
            }
            // In case `NonZero<*>` is wanted but `*` is provided, also add `.unwrap()` to satisfy types.
            ty::Adt(adt, args) => (adt, args, ".unwrap()"),
            _ => return false,
        };

        if !self.tcx.is_diagnostic_item(sym::NonZero, adt.did()) {
            return false;
        }

        // FIXME: This can be simplified once `NonZero<T>` is stable.
        let coercable_types = [
            ("NonZeroU8", tcx.types.u8),
            ("NonZeroU16", tcx.types.u16),
            ("NonZeroU32", tcx.types.u32),
            ("NonZeroU64", tcx.types.u64),
            ("NonZeroU128", tcx.types.u128),
            ("NonZeroI8", tcx.types.i8),
            ("NonZeroI16", tcx.types.i16),
            ("NonZeroI32", tcx.types.i32),
            ("NonZeroI64", tcx.types.i64),
            ("NonZeroI128", tcx.types.i128),
        ];

        let int_type = args.type_at(0);

        let Some(nonzero_alias) = coercable_types.iter().find_map(|(nonzero_alias, t)| {
            if *t == int_type && self.can_coerce(expr_ty, *t) { Some(nonzero_alias) } else { None }
        }) else {
            return false;
        };

        err.multipart_suggestion(
            format!("consider calling `{nonzero_alias}::new`"),
            vec![
                (expr.span.shrink_to_lo(), format!("{nonzero_alias}::new(")),
                (expr.span.shrink_to_hi(), format!("){unwrap}")),
            ],
            Applicability::MaybeIncorrect,
        );

        true
    }

    /// Identify some cases where `as_ref()` would be appropriate and suggest it.
    ///
    /// Given the following code:
    /// ```compile_fail,E0308
    /// struct Foo;
    /// fn takes_ref(_: &Foo) {}
    /// let ref opt = Some(Foo);
    ///
    /// opt.map(|param| takes_ref(param));
    /// ```
    /// Suggest using `opt.as_ref().map(|param| takes_ref(param));` instead.
    ///
    /// It only checks for `Option` and `Result` and won't work with
    /// ```ignore (illustrative)
    /// opt.map(|param| { takes_ref(param) });
    /// ```
    fn can_use_as_ref(&self, expr: &hir::Expr<'_>) -> Option<(Vec<(Span, String)>, &'static str)> {
        let hir::ExprKind::Path(hir::QPath::Resolved(_, path)) = expr.kind else {
            return None;
        };

        let hir::def::Res::Local(local_id) = path.res else {
            return None;
        };

        let Node::Param(hir::Param { hir_id: param_hir_id, .. }) =
            self.tcx.parent_hir_node(local_id)
        else {
            return None;
        };

        let Node::Expr(hir::Expr {
            hir_id: expr_hir_id,
            kind: hir::ExprKind::Closure(hir::Closure { fn_decl: closure_fn_decl, .. }),
            ..
        }) = self.tcx.parent_hir_node(*param_hir_id)
        else {
            return None;
        };

        let hir = self.tcx.parent_hir_node(*expr_hir_id);
        let closure_params_len = closure_fn_decl.inputs.len();
        let (
            Node::Expr(hir::Expr {
                kind: hir::ExprKind::MethodCall(method_path, receiver, ..),
                ..
            }),
            1,
        ) = (hir, closure_params_len)
        else {
            return None;
        };

        let self_ty = self.typeck_results.borrow().expr_ty(receiver);
        let name = method_path.ident.name;
        let is_as_ref_able = match self_ty.peel_refs().kind() {
            ty::Adt(def, _) => {
                (self.tcx.is_diagnostic_item(sym::Option, def.did())
                    || self.tcx.is_diagnostic_item(sym::Result, def.did()))
                    && (name == sym::map || name == sym::and_then)
            }
            _ => false,
        };
        if is_as_ref_able {
            Some((
                vec![(method_path.ident.span.shrink_to_lo(), "as_ref().".to_string())],
                "consider using `as_ref` instead",
            ))
        } else {
            None
        }
    }

    /// This function is used to determine potential "simple" improvements or users' errors and
    /// provide them useful help. For example:
    ///
    /// ```compile_fail,E0308
    /// fn some_fn(s: &str) {}
    ///
    /// let x = "hey!".to_owned();
    /// some_fn(x); // error
    /// ```
    ///
    /// No need to find every potential function which could make a coercion to transform a
    /// `String` into a `&str` since a `&` would do the trick!
    ///
    /// In addition of this check, it also checks between references mutability state. If the
    /// expected is mutable but the provided isn't, maybe we could just say "Hey, try with
    /// `&mut`!".
    pub(crate) fn suggest_deref_or_ref(
        &self,
        expr: &hir::Expr<'tcx>,
        checked_ty: Ty<'tcx>,
        expected: Ty<'tcx>,
    ) -> Option<(
        Vec<(Span, String)>,
        String,
        Applicability,
        bool, /* verbose */
        bool, /* suggest `&` or `&mut` type annotation */
    )> {
        let sess = self.sess();
        let sp = expr.span;

        // If the span is from an external macro, there's no suggestion we can make.
        if in_external_macro(sess, sp) {
            return None;
        }

        let sm = sess.source_map();

        let replace_prefix = |s: &str, old: &str, new: &str| {
            s.strip_prefix(old).map(|stripped| new.to_string() + stripped)
        };

        // `ExprKind::DropTemps` is semantically irrelevant for these suggestions.
        let expr = expr.peel_drop_temps();

        match (&expr.kind, expected.kind(), checked_ty.kind()) {
            (_, &ty::Ref(_, exp, _), &ty::Ref(_, check, _)) => match (exp.kind(), check.kind()) {
                (&ty::Str, &ty::Array(arr, _) | &ty::Slice(arr)) if arr == self.tcx.types.u8 => {
                    if let hir::ExprKind::Lit(_) = expr.kind
                        && let Ok(src) = sm.span_to_snippet(sp)
                        && replace_prefix(&src, "b\"", "\"").is_some()
                    {
                        let pos = sp.lo() + BytePos(1);
                        return Some((
                            vec![(sp.with_hi(pos), String::new())],
                            "consider removing the leading `b`".to_string(),
                            Applicability::MachineApplicable,
                            true,
                            false,
                        ));
                    }
                }
                (&ty::Array(arr, _) | &ty::Slice(arr), &ty::Str) if arr == self.tcx.types.u8 => {
                    if let hir::ExprKind::Lit(_) = expr.kind
                        && let Ok(src) = sm.span_to_snippet(sp)
                        && replace_prefix(&src, "\"", "b\"").is_some()
                    {
                        return Some((
                            vec![(sp.shrink_to_lo(), "b".to_string())],
                            "consider adding a leading `b`".to_string(),
                            Applicability::MachineApplicable,
                            true,
                            false,
                        ));
                    }
                }
                _ => {}
            },
            (_, &ty::Ref(_, _, mutability), _) => {
                // Check if it can work when put into a ref. For example:
                //
                // ```
                // fn bar(x: &mut i32) {}
                //
                // let x = 0u32;
                // bar(&x); // error, expected &mut
                // ```
                let ref_ty = match mutability {
                    hir::Mutability::Mut => {
                        Ty::new_mut_ref(self.tcx, self.tcx.lifetimes.re_static, checked_ty)
                    }
                    hir::Mutability::Not => {
                        Ty::new_imm_ref(self.tcx, self.tcx.lifetimes.re_static, checked_ty)
                    }
                };
                if self.can_coerce(ref_ty, expected) {
                    let mut sugg_sp = sp;
                    if let hir::ExprKind::MethodCall(segment, receiver, args, _) = expr.kind {
                        let clone_trait =
                            self.tcx.require_lang_item(LangItem::Clone, Some(segment.ident.span));
                        if args.is_empty()
                            && self
                                .typeck_results
                                .borrow()
                                .type_dependent_def_id(expr.hir_id)
                                .is_some_and(|did| {
                                    let ai = self.tcx.associated_item(did);
                                    ai.trait_container(self.tcx) == Some(clone_trait)
                                })
                            && segment.ident.name == sym::clone
                        {
                            // If this expression had a clone call when suggesting borrowing
                            // we want to suggest removing it because it'd now be unnecessary.
                            sugg_sp = receiver.span;
                        }
                    }

                    if let hir::ExprKind::Unary(hir::UnOp::Deref, inner) = expr.kind
                        && let Some(1) = self.deref_steps(expected, checked_ty)
                    {
                        // We have `*&T`, check if what was expected was `&T`.
                        // If so, we may want to suggest removing a `*`.
                        sugg_sp = sugg_sp.with_hi(inner.span.lo());
                        return Some((
                            vec![(sugg_sp, String::new())],
                            "consider removing deref here".to_string(),
                            Applicability::MachineApplicable,
                            true,
                            false,
                        ));
                    }

                    if let Some((sugg, msg)) = self.can_use_as_ref(expr) {
                        return Some((
                            sugg,
                            msg.to_string(),
                            Applicability::MachineApplicable,
                            true,
                            false,
                        ));
                    }

                    let prefix = match self.tcx.hir().maybe_get_struct_pattern_shorthand_field(expr)
                    {
                        Some(ident) => format!("{ident}: "),
                        None => String::new(),
                    };

                    if let hir::Node::Expr(hir::Expr { kind: hir::ExprKind::Assign(..), .. }) =
                        self.tcx.parent_hir_node(expr.hir_id)
                    {
                        if mutability.is_mut() {
                            // Suppressing this diagnostic, we'll properly print it in `check_expr_assign`
                            return None;
                        }
                    }

                    let make_sugg = |expr: &Expr<'_>, span: Span, sugg: &str| {
                        let needs_parens = match expr.kind {
                            // parenthesize if needed (Issue #46756)
                            hir::ExprKind::Cast(_, _) | hir::ExprKind::Binary(_, _, _) => true,
                            // parenthesize borrows of range literals (Issue #54505)
                            _ if is_range_literal(expr) => true,
                            _ => false,
                        };

                        if needs_parens {
                            (
                                vec![
                                    (span.shrink_to_lo(), format!("{prefix}{sugg}(")),
                                    (span.shrink_to_hi(), ")".to_string()),
                                ],
                                false,
                            )
                        } else {
                            (vec![(span.shrink_to_lo(), format!("{prefix}{sugg}"))], true)
                        }
                    };

                    // Suggest dereferencing the lhs for expressions such as `&T <= T`
                    if let hir::Node::Expr(hir::Expr {
                        kind: hir::ExprKind::Binary(_, lhs, ..),
                        ..
                    }) = self.tcx.parent_hir_node(expr.hir_id)
                        && let &ty::Ref(..) = self.check_expr(lhs).kind()
                    {
                        let (sugg, verbose) = make_sugg(lhs, lhs.span, "*");

                        return Some((
                            sugg,
                            "consider dereferencing the borrow".to_string(),
                            Applicability::MachineApplicable,
                            verbose,
                            false,
                        ));
                    }

                    let sugg = mutability.ref_prefix_str();
                    let (sugg, verbose) = make_sugg(expr, sp, sugg);
                    return Some((
                        sugg,
                        format!("consider {}borrowing here", mutability.mutably_str()),
                        Applicability::MachineApplicable,
                        verbose,
                        false,
                    ));
                }
            }
            (hir::ExprKind::AddrOf(hir::BorrowKind::Ref, _, expr), _, &ty::Ref(_, checked, _))
                if self.can_sub(self.param_env, checked, expected) =>
            {
                let make_sugg = |start: Span, end: BytePos| {
                    // skip `(` for tuples such as `(c) = (&123)`.
                    // make sure we won't suggest like `(c) = 123)` which is incorrect.
                    let sp = sm
                        .span_extend_while(start.shrink_to_lo(), |c| c == '(' || c.is_whitespace())
                        .map_or(start, |s| s.shrink_to_hi());
                    Some((
                        vec![(sp.with_hi(end), String::new())],
                        "consider removing the borrow".to_string(),
                        Applicability::MachineApplicable,
                        true,
                        true,
                    ))
                };

                // We have `&T`, check if what was expected was `T`. If so,
                // we may want to suggest removing a `&`.
                if sm.is_imported(expr.span) {
                    // Go through the spans from which this span was expanded,
                    // and find the one that's pointing inside `sp`.
                    //
                    // E.g. for `&format!("")`, where we want the span to the
                    // `format!()` invocation instead of its expansion.
                    if let Some(call_span) =
                        iter::successors(Some(expr.span), |s| s.parent_callsite())
                            .find(|&s| sp.contains(s))
                        && sm.is_span_accessible(call_span)
                    {
                        return make_sugg(sp, call_span.lo());
                    }
                    return None;
                }
                if sp.contains(expr.span) && sm.is_span_accessible(expr.span) {
                    return make_sugg(sp, expr.span.lo());
                }
            }
            (_, &ty::RawPtr(ty_b, mutbl_b), &ty::Ref(_, ty_a, mutbl_a)) => {
                if let Some(steps) = self.deref_steps(ty_a, ty_b)
                    // Only suggest valid if dereferencing needed.
                    && steps > 0
                    // The pointer type implements `Copy` trait so the suggestion is always valid.
                    && let Ok(src) = sm.span_to_snippet(sp)
                {
                    let derefs = "*".repeat(steps);
                    let old_prefix = mutbl_a.ref_prefix_str();
                    let new_prefix = mutbl_b.ref_prefix_str().to_owned() + &derefs;

                    let suggestion = replace_prefix(&src, old_prefix, &new_prefix).map(|_| {
                        // skip `&` or `&mut ` if both mutabilities are mutable
                        let lo = sp.lo()
                            + BytePos(min(old_prefix.len(), mutbl_b.ref_prefix_str().len()) as _);
                        // skip `&` or `&mut `
                        let hi = sp.lo() + BytePos(old_prefix.len() as _);
                        let sp = sp.with_lo(lo).with_hi(hi);

                        (
                            sp,
                            format!(
                                "{}{derefs}",
                                if mutbl_a != mutbl_b { mutbl_b.prefix_str() } else { "" }
                            ),
                            if mutbl_b <= mutbl_a {
                                Applicability::MachineApplicable
                            } else {
                                Applicability::MaybeIncorrect
                            },
                        )
                    });

                    if let Some((span, src, applicability)) = suggestion {
                        return Some((
                            vec![(span, src)],
                            "consider dereferencing".to_string(),
                            applicability,
                            true,
                            false,
                        ));
                    }
                }
            }
            _ if sp == expr.span => {
                if let Some(mut steps) = self.deref_steps(checked_ty, expected) {
                    let mut expr = expr.peel_blocks();
                    let mut prefix_span = expr.span.shrink_to_lo();
                    let mut remove = String::new();

                    // Try peeling off any existing `&` and `&mut` to reach our target type
                    while steps > 0 {
                        if let hir::ExprKind::AddrOf(_, mutbl, inner) = expr.kind {
                            // If the expression has `&`, removing it would fix the error
                            prefix_span = prefix_span.with_hi(inner.span.lo());
                            expr = inner;
                            remove.push_str(mutbl.ref_prefix_str());
                            steps -= 1;
                        } else {
                            break;
                        }
                    }
                    // If we've reached our target type with just removing `&`, then just print now.
                    if steps == 0 && !remove.trim().is_empty() {
                        return Some((
                            vec![(prefix_span, String::new())],
                            format!("consider removing the `{}`", remove.trim()),
                            // Do not remove `&&` to get to bool, because it might be something like
                            // { a } && b, which we have a separate fixup suggestion that is more
                            // likely correct...
                            if remove.trim() == "&&" && expected == self.tcx.types.bool {
                                Applicability::MaybeIncorrect
                            } else {
                                Applicability::MachineApplicable
                            },
                            true,
                            false,
                        ));
                    }

                    // For this suggestion to make sense, the type would need to be `Copy`,
                    // or we have to be moving out of a `Box<T>`
                    if self.type_is_copy_modulo_regions(self.param_env, expected)
                        // FIXME(compiler-errors): We can actually do this if the checked_ty is
                        // `steps` layers of boxes, not just one, but this is easier and most likely.
                        || (checked_ty.is_box() && steps == 1)
                        // We can always deref a binop that takes its arguments by ref.
                        || matches!(
                            self.tcx.parent_hir_node(expr.hir_id),
                            hir::Node::Expr(hir::Expr { kind: hir::ExprKind::Binary(op, ..), .. })
                                if !op.node.is_by_value()
                        )
                    {
                        let deref_kind = if checked_ty.is_box() {
                            "unboxing the value"
                        } else if checked_ty.is_ref() {
                            "dereferencing the borrow"
                        } else {
                            "dereferencing the type"
                        };

                        // Suggest removing `&` if we have removed any, otherwise suggest just
                        // dereferencing the remaining number of steps.
                        let message = if remove.is_empty() {
                            format!("consider {deref_kind}")
                        } else {
                            format!(
                                "consider removing the `{}` and {} instead",
                                remove.trim(),
                                deref_kind
                            )
                        };

                        let prefix =
                            match self.tcx.hir().maybe_get_struct_pattern_shorthand_field(expr) {
                                Some(ident) => format!("{ident}: "),
                                None => String::new(),
                            };

                        let (span, suggestion) = if self.is_else_if_block(expr) {
                            // Don't suggest nonsense like `else *if`
                            return None;
                        } else if let Some(expr) = self.maybe_get_block_expr(expr) {
                            // prefix should be empty here..
                            (expr.span.shrink_to_lo(), "*".to_string())
                        } else {
                            (prefix_span, format!("{}{}", prefix, "*".repeat(steps)))
                        };
                        if suggestion.trim().is_empty() {
                            return None;
                        }

                        return Some((
                            vec![(span, suggestion)],
                            message,
                            Applicability::MachineApplicable,
                            true,
                            false,
                        ));
                    }
                }
            }
            _ => {}
        }
        None
    }

    /// Returns whether the given expression is an `else if`.
    fn is_else_if_block(&self, expr: &hir::Expr<'_>) -> bool {
        if let hir::ExprKind::If(..) = expr.kind {
            if let Node::Expr(hir::Expr {
                kind: hir::ExprKind::If(_, _, Some(else_expr)), ..
            }) = self.tcx.parent_hir_node(expr.hir_id)
            {
                return else_expr.hir_id == expr.hir_id;
            }
        }
        false
    }

    pub(crate) fn suggest_cast(
        &self,
        err: &mut Diag<'_>,
        expr: &hir::Expr<'_>,
        checked_ty: Ty<'tcx>,
        expected_ty: Ty<'tcx>,
        expected_ty_expr: Option<&'tcx hir::Expr<'tcx>>,
    ) -> bool {
        if self.tcx.sess.source_map().is_imported(expr.span) {
            // Ignore if span is from within a macro.
            return false;
        }

        let Ok(src) = self.tcx.sess.source_map().span_to_snippet(expr.span) else {
            return false;
        };

        // If casting this expression to a given numeric type would be appropriate in case of a type
        // mismatch.
        //
        // We want to minimize the amount of casting operations that are suggested, as it can be a
        // lossy operation with potentially bad side effects, so we only suggest when encountering
        // an expression that indicates that the original type couldn't be directly changed.
        //
        // For now, don't suggest casting with `as`.
        let can_cast = false;

        let mut sugg = vec![];

        if let hir::Node::ExprField(field) = self.tcx.parent_hir_node(expr.hir_id) {
            // `expr` is a literal field for a struct, only suggest if appropriate
            if field.is_shorthand {
                // This is a field literal
                sugg.push((field.ident.span.shrink_to_lo(), format!("{}: ", field.ident)));
            } else {
                // Likely a field was meant, but this field wasn't found. Do not suggest anything.
                return false;
            }
        };

        if let hir::ExprKind::Call(path, args) = &expr.kind
            && let (hir::ExprKind::Path(hir::QPath::TypeRelative(base_ty, path_segment)), 1) =
                (&path.kind, args.len())
            // `expr` is a conversion like `u32::from(val)`, do not suggest anything (#63697).
            && let (hir::TyKind::Path(hir::QPath::Resolved(None, base_ty_path)), sym::from) =
                (&base_ty.kind, path_segment.ident.name)
        {
            if let Some(ident) = &base_ty_path.segments.iter().map(|s| s.ident).next() {
                match ident.name {
                    sym::i128
                    | sym::i64
                    | sym::i32
                    | sym::i16
                    | sym::i8
                    | sym::u128
                    | sym::u64
                    | sym::u32
                    | sym::u16
                    | sym::u8
                    | sym::isize
                    | sym::usize
                        if base_ty_path.segments.len() == 1 =>
                    {
                        return false;
                    }
                    _ => {}
                }
            }
        }

        let msg = format!(
            "you can convert {} `{}` to {} `{}`",
            checked_ty.kind().article(),
            checked_ty,
            expected_ty.kind().article(),
            expected_ty,
        );
        let cast_msg = format!(
            "you can cast {} `{}` to {} `{}`",
            checked_ty.kind().article(),
            checked_ty,
            expected_ty.kind().article(),
            expected_ty,
        );
        let lit_msg = format!(
            "change the type of the numeric literal from `{checked_ty}` to `{expected_ty}`",
        );

        let close_paren = if expr.precedence().order() < PREC_POSTFIX {
            sugg.push((expr.span.shrink_to_lo(), "(".to_string()));
            ")"
        } else {
            ""
        };

        let mut cast_suggestion = sugg.clone();
        cast_suggestion.push((expr.span.shrink_to_hi(), format!("{close_paren} as {expected_ty}")));
        let mut into_suggestion = sugg.clone();
        into_suggestion.push((expr.span.shrink_to_hi(), format!("{close_paren}.into()")));
        let mut suffix_suggestion = sugg.clone();
        suffix_suggestion.push((
            if matches!(
                (&expected_ty.kind(), &checked_ty.kind()),
                (ty::Int(_) | ty::Uint(_), ty::Float(_))
            ) {
                // Remove fractional part from literal, for example `42.0f32` into `42`
                let src = src.trim_end_matches(&checked_ty.to_string());
                let len = src.split('.').next().unwrap().len();
                expr.span.with_lo(expr.span.lo() + BytePos(len as u32))
            } else {
                let len = src.trim_end_matches(&checked_ty.to_string()).len();
                expr.span.with_lo(expr.span.lo() + BytePos(len as u32))
            },
            if expr.precedence().order() < PREC_POSTFIX {
                // Readd `)`
                format!("{expected_ty})")
            } else {
                expected_ty.to_string()
            },
        ));
        let literal_is_ty_suffixed = |expr: &hir::Expr<'_>| {
            if let hir::ExprKind::Lit(lit) = &expr.kind { lit.node.is_suffixed() } else { false }
        };
        let is_negative_int =
            |expr: &hir::Expr<'_>| matches!(expr.kind, hir::ExprKind::Unary(hir::UnOp::Neg, ..));
        let is_uint = |ty: Ty<'_>| matches!(ty.kind(), ty::Uint(..));

        let in_const_context = self.tcx.hir().is_inside_const_context(expr.hir_id);

        let suggest_fallible_into_or_lhs_from =
            |err: &mut Diag<'_>, exp_to_found_is_fallible: bool| {
                // If we know the expression the expected type is derived from, we might be able
                // to suggest a widening conversion rather than a narrowing one (which may
                // panic). For example, given x: u8 and y: u32, if we know the span of "x",
                //   x > y
                // can be given the suggestion "u32::from(x) > y" rather than
                // "x > y.try_into().unwrap()".
                let lhs_expr_and_src = expected_ty_expr.and_then(|expr| {
                    self.tcx
                        .sess
                        .source_map()
                        .span_to_snippet(expr.span)
                        .ok()
                        .map(|src| (expr, src))
                });
                let (msg, suggestion) = if let (Some((lhs_expr, lhs_src)), false) =
                    (lhs_expr_and_src, exp_to_found_is_fallible)
                {
                    let msg = format!(
                        "you can convert `{lhs_src}` from `{expected_ty}` to `{checked_ty}`, matching the type of `{src}`",
                    );
                    let suggestion = vec![
                        (lhs_expr.span.shrink_to_lo(), format!("{checked_ty}::from(")),
                        (lhs_expr.span.shrink_to_hi(), ")".to_string()),
                    ];
                    (msg, suggestion)
                } else {
                    let msg =
                        format!("{} and panic if the converted value doesn't fit", msg.clone());
                    let mut suggestion = sugg.clone();
                    suggestion.push((
                        expr.span.shrink_to_hi(),
                        format!("{close_paren}.try_into().unwrap()"),
                    ));
                    (msg, suggestion)
                };
                err.multipart_suggestion_verbose(msg, suggestion, Applicability::MachineApplicable);
            };

        let suggest_to_change_suffix_or_into =
            |err: &mut Diag<'_>, found_to_exp_is_fallible: bool, exp_to_found_is_fallible: bool| {
                let exp_is_lhs = expected_ty_expr.is_some_and(|e| self.tcx.hir().is_lhs(e.hir_id));

                if exp_is_lhs {
                    return;
                }

                let always_fallible = found_to_exp_is_fallible
                    && (exp_to_found_is_fallible || expected_ty_expr.is_none());
                let msg = if literal_is_ty_suffixed(expr) {
                    lit_msg.clone()
                } else if always_fallible && (is_negative_int(expr) && is_uint(expected_ty)) {
                    // We now know that converting either the lhs or rhs is fallible. Before we
                    // suggest a fallible conversion, check if the value can never fit in the
                    // expected type.
                    let msg = format!("`{src}` cannot fit into type `{expected_ty}`");
                    err.note(msg);
                    return;
                } else if in_const_context {
                    // Do not recommend `into` or `try_into` in const contexts.
                    return;
                } else if found_to_exp_is_fallible {
                    return suggest_fallible_into_or_lhs_from(err, exp_to_found_is_fallible);
                } else {
                    msg.clone()
                };
                let suggestion = if literal_is_ty_suffixed(expr) {
                    suffix_suggestion.clone()
                } else {
                    into_suggestion.clone()
                };
                err.multipart_suggestion_verbose(msg, suggestion, Applicability::MachineApplicable);
            };

        match (&expected_ty.kind(), &checked_ty.kind()) {
            (ty::Int(exp), ty::Int(found)) => {
                let (f2e_is_fallible, e2f_is_fallible) = match (exp.bit_width(), found.bit_width())
                {
                    (Some(exp), Some(found)) if exp < found => (true, false),
                    (Some(exp), Some(found)) if exp > found => (false, true),
                    (None, Some(8 | 16)) => (false, true),
                    (Some(8 | 16), None) => (true, false),
                    (None, _) | (_, None) => (true, true),
                    _ => (false, false),
                };
                suggest_to_change_suffix_or_into(err, f2e_is_fallible, e2f_is_fallible);
                true
            }
            (ty::Uint(exp), ty::Uint(found)) => {
                let (f2e_is_fallible, e2f_is_fallible) = match (exp.bit_width(), found.bit_width())
                {
                    (Some(exp), Some(found)) if exp < found => (true, false),
                    (Some(exp), Some(found)) if exp > found => (false, true),
                    (None, Some(8 | 16)) => (false, true),
                    (Some(8 | 16), None) => (true, false),
                    (None, _) | (_, None) => (true, true),
                    _ => (false, false),
                };
                suggest_to_change_suffix_or_into(err, f2e_is_fallible, e2f_is_fallible);
                true
            }
            (&ty::Int(exp), &ty::Uint(found)) => {
                let (f2e_is_fallible, e2f_is_fallible) = match (exp.bit_width(), found.bit_width())
                {
                    (Some(exp), Some(found)) if found < exp => (false, true),
                    (None, Some(8)) => (false, true),
                    _ => (true, true),
                };
                suggest_to_change_suffix_or_into(err, f2e_is_fallible, e2f_is_fallible);
                true
            }
            (&ty::Uint(exp), &ty::Int(found)) => {
                let (f2e_is_fallible, e2f_is_fallible) = match (exp.bit_width(), found.bit_width())
                {
                    (Some(exp), Some(found)) if found > exp => (true, false),
                    (Some(8), None) => (true, false),
                    _ => (true, true),
                };
                suggest_to_change_suffix_or_into(err, f2e_is_fallible, e2f_is_fallible);
                true
            }
            (ty::Float(exp), ty::Float(found)) => {
                if found.bit_width() < exp.bit_width() {
                    suggest_to_change_suffix_or_into(err, false, true);
                } else if literal_is_ty_suffixed(expr) {
                    err.multipart_suggestion_verbose(
                        lit_msg,
                        suffix_suggestion,
                        Applicability::MachineApplicable,
                    );
                } else if can_cast {
                    // Missing try_into implementation for `f64` to `f32`
                    err.multipart_suggestion_verbose(
                        format!("{cast_msg}, producing the closest possible value"),
                        cast_suggestion,
                        Applicability::MaybeIncorrect, // lossy conversion
                    );
                }
                true
            }
            (&ty::Uint(_) | &ty::Int(_), &ty::Float(_)) => {
                if literal_is_ty_suffixed(expr) {
                    err.multipart_suggestion_verbose(
                        lit_msg,
                        suffix_suggestion,
                        Applicability::MachineApplicable,
                    );
                } else if can_cast {
                    // Missing try_into implementation for `{float}` to `{integer}`
                    err.multipart_suggestion_verbose(
                        format!("{msg}, rounding the float towards zero"),
                        cast_suggestion,
                        Applicability::MaybeIncorrect, // lossy conversion
                    );
                }
                true
            }
            (ty::Float(exp), ty::Uint(found)) => {
                // if `found` is `None` (meaning found is `usize`), don't suggest `.into()`
                if exp.bit_width() > found.bit_width().unwrap_or(256) {
                    err.multipart_suggestion_verbose(
                        format!(
                            "{msg}, producing the floating point representation of the integer",
                        ),
                        into_suggestion,
                        Applicability::MachineApplicable,
                    );
                } else if literal_is_ty_suffixed(expr) {
                    err.multipart_suggestion_verbose(
                        lit_msg,
                        suffix_suggestion,
                        Applicability::MachineApplicable,
                    );
                } else {
                    // Missing try_into implementation for `{integer}` to `{float}`
                    err.multipart_suggestion_verbose(
                        format!(
                            "{cast_msg}, producing the floating point representation of the integer, \
                                 rounded if necessary",
                        ),
                        cast_suggestion,
                        Applicability::MaybeIncorrect, // lossy conversion
                    );
                }
                true
            }
            (ty::Float(exp), ty::Int(found)) => {
                // if `found` is `None` (meaning found is `isize`), don't suggest `.into()`
                if exp.bit_width() > found.bit_width().unwrap_or(256) {
                    err.multipart_suggestion_verbose(
                        format!(
                            "{}, producing the floating point representation of the integer",
                            msg.clone(),
                        ),
                        into_suggestion,
                        Applicability::MachineApplicable,
                    );
                } else if literal_is_ty_suffixed(expr) {
                    err.multipart_suggestion_verbose(
                        lit_msg,
                        suffix_suggestion,
                        Applicability::MachineApplicable,
                    );
                } else {
                    // Missing try_into implementation for `{integer}` to `{float}`
                    err.multipart_suggestion_verbose(
                        format!(
                            "{}, producing the floating point representation of the integer, \
                                rounded if necessary",
                            &msg,
                        ),
                        cast_suggestion,
                        Applicability::MaybeIncorrect, // lossy conversion
                    );
                }
                true
            }
            (
                &ty::Uint(ty::UintTy::U32 | ty::UintTy::U64 | ty::UintTy::U128)
                | &ty::Int(ty::IntTy::I32 | ty::IntTy::I64 | ty::IntTy::I128),
                &ty::Char,
            ) => {
                err.multipart_suggestion_verbose(
                    format!("{cast_msg}, since a `char` always occupies 4 bytes"),
                    cast_suggestion,
                    Applicability::MachineApplicable,
                );
                true
            }
            _ => false,
        }
    }

    /// Identify when the user has written `foo..bar()` instead of `foo.bar()`.
    pub(crate) fn suggest_method_call_on_range_literal(
        &self,
        err: &mut Diag<'_>,
        expr: &hir::Expr<'tcx>,
        checked_ty: Ty<'tcx>,
        expected_ty: Ty<'tcx>,
    ) {
        if !hir::is_range_literal(expr) {
            return;
        }
        let hir::ExprKind::Struct(hir::QPath::LangItem(LangItem::Range, ..), [start, end], _) =
            expr.kind
        else {
            return;
        };
        if let hir::Node::ExprField(_) = self.tcx.parent_hir_node(expr.hir_id) {
            // Ignore `Foo { field: a..Default::default() }`
            return;
        }
        let mut expr = end.expr;
        let mut expectation = Some(expected_ty);
        while let hir::ExprKind::MethodCall(_, rcvr, ..) = expr.kind {
            // Getting to the root receiver and asserting it is a fn call let's us ignore cases in
            // `tests/ui/methods/issues/issue-90315.stderr`.
            expr = rcvr;
            // If we have more than one layer of calls, then the expected ty
            // cannot guide the method probe.
            expectation = None;
        }
        let hir::ExprKind::Call(method_name, _) = expr.kind else {
            return;
        };
        let ty::Adt(adt, _) = checked_ty.kind() else {
            return;
        };
        if self.tcx.lang_items().range_struct() != Some(adt.did()) {
            return;
        }
        if let ty::Adt(adt, _) = expected_ty.kind()
            && self.tcx.lang_items().range_struct() == Some(adt.did())
        {
            return;
        }
        // Check if start has method named end.
        let hir::ExprKind::Path(hir::QPath::Resolved(None, p)) = method_name.kind else {
            return;
        };
        let [hir::PathSegment { ident, .. }] = p.segments else {
            return;
        };
        let self_ty = self.typeck_results.borrow().expr_ty(start.expr);
        let Ok(_pick) = self.lookup_probe_for_diagnostic(
            *ident,
            self_ty,
            expr,
            probe::ProbeScope::AllTraits,
            expectation,
        ) else {
            return;
        };
        let mut sugg = ".";
        let mut span = start.expr.span.between(end.expr.span);
        if span.lo() + BytePos(2) == span.hi() {
            // There's no space between the start, the range op and the end, suggest removal which
            // will be more noticeable than the replacement of `..` with `.`.
            span = span.with_lo(span.lo() + BytePos(1));
            sugg = "";
        }
        err.span_suggestion_verbose(
            span,
            "you likely meant to write a method call instead of a range",
            sugg,
            Applicability::MachineApplicable,
        );
    }

    /// Identify when the type error is because `()` is found in a binding that was assigned a
    /// block without a tail expression.
    pub(crate) fn suggest_return_binding_for_missing_tail_expr(
        &self,
        err: &mut Diag<'_>,
        expr: &hir::Expr<'_>,
        checked_ty: Ty<'tcx>,
        expected_ty: Ty<'tcx>,
    ) {
        if !checked_ty.is_unit() {
            return;
        }
        let hir::ExprKind::Path(hir::QPath::Resolved(None, path)) = expr.kind else {
            return;
        };
        let hir::def::Res::Local(hir_id) = path.res else {
            return;
        };
        let hir::Node::Pat(pat) = self.tcx.hir_node(hir_id) else {
            return;
        };
        let hir::Node::LetStmt(hir::LetStmt { ty: None, init: Some(init), .. }) =
            self.tcx.parent_hir_node(pat.hir_id)
        else {
            return;
        };
        let hir::ExprKind::Block(block, None) = init.kind else {
            return;
        };
        if block.expr.is_some() {
            return;
        }
        let [.., stmt] = block.stmts else {
            err.span_label(block.span, "this empty block is missing a tail expression");
            return;
        };
        let hir::StmtKind::Semi(tail_expr) = stmt.kind else {
            return;
        };
        let Some(ty) = self.node_ty_opt(tail_expr.hir_id) else {
            return;
        };
        if self.can_eq(self.param_env, expected_ty, ty) {
            err.span_suggestion_short(
                stmt.span.with_lo(tail_expr.span.hi()),
                "remove this semicolon",
                "",
                Applicability::MachineApplicable,
            );
        } else {
            err.span_label(block.span, "this block is missing a tail expression");
        }
    }
}<|MERGE_RESOLUTION|>--- conflicted
+++ resolved
@@ -1031,11 +1031,7 @@
         fn_decl: &hir::FnDecl<'tcx>,
         expected: Ty<'tcx>,
         found: Ty<'tcx>,
-<<<<<<< HEAD
-        id: hir::HirId,
-=======
         id: HirId,
->>>>>>> b7581490
         fn_id: LocalDefId,
     ) {
         if !expected.is_unit() {
