[package]
name = "rustc_data_structures"
version = "0.0.0"
edition = "2024"

[dependencies]
# tidy-alphabetical-start
arrayvec = { version = "0.7", default-features = false }
bitflags.workspace = true
either.workspace = true
elsa = "1.11.0"
ena = "0.14.3"
indexmap.workspace = true
jobserver_crate = { version = "0.1.28", package = "jobserver" }
<<<<<<< HEAD
measureme.workspace = true
parking_lot = "0.12"
rustc-hash.workspace = true
=======
measureme = "12.0.1"
parking_lot = "0.12"
rustc-hash = "2.0.0"
>>>>>>> 51ff8950
rustc-stable-hash = { version = "0.1.0", features = ["nightly"] }
rustc_arena = { path = "../rustc_arena" }
rustc_graphviz = { path = "../rustc_graphviz" }
rustc_hashes = { path = "../rustc_hashes" }
rustc_index = { path = "../rustc_index", package = "rustc_index" }
rustc_macros = { path = "../rustc_macros" }
rustc_serialize = { path = "../rustc_serialize" }
rustc_thread_pool = { path = "../rustc_thread_pool" }
smallvec = { version = "1.8.1", features = ["const_generics", "union", "may_dangle"] }
stacker = "0.1.17"
tempfile.workspace = true
thin-vec.workspace = true
tracing.workspace = true
# tidy-alphabetical-end

[dependencies.hashbrown]
version = "0.15.2"
default-features = false
features = ["nightly"] # for may_dangle

[target.'cfg(windows)'.dependencies.windows]
version = "0.61.0"
features = [
    "Win32_Foundation",
    "Win32_Storage_FileSystem",
    "Win32_System_IO",
    "Win32_System_ProcessStatus",
    "Win32_System_Threading",
]

[target.'cfg(unix)'.dependencies]
# tidy-alphabetical-start
libc.workspace = true
# tidy-alphabetical-end

[target.'cfg(not(target_arch = "wasm32"))'.dependencies]
# tidy-alphabetical-start
memmap2 = "0.2.1"
# tidy-alphabetical-end

[target.'cfg(not(target_has_atomic = "64"))'.dependencies]
portable-atomic = "1.5.1"<|MERGE_RESOLUTION|>--- conflicted
+++ resolved
@@ -6,21 +6,15 @@
 [dependencies]
 # tidy-alphabetical-start
 arrayvec = { version = "0.7", default-features = false }
-bitflags.workspace = true
-either.workspace = true
+bitflags = "2.4.1"
+either = "1.0"
 elsa = "1.11.0"
 ena = "0.14.3"
-indexmap.workspace = true
+indexmap = "2.4.0"
 jobserver_crate = { version = "0.1.28", package = "jobserver" }
-<<<<<<< HEAD
-measureme.workspace = true
-parking_lot = "0.12"
-rustc-hash.workspace = true
-=======
 measureme = "12.0.1"
 parking_lot = "0.12"
 rustc-hash = "2.0.0"
->>>>>>> 51ff8950
 rustc-stable-hash = { version = "0.1.0", features = ["nightly"] }
 rustc_arena = { path = "../rustc_arena" }
 rustc_graphviz = { path = "../rustc_graphviz" }
@@ -31,9 +25,9 @@
 rustc_thread_pool = { path = "../rustc_thread_pool" }
 smallvec = { version = "1.8.1", features = ["const_generics", "union", "may_dangle"] }
 stacker = "0.1.17"
-tempfile.workspace = true
-thin-vec.workspace = true
-tracing.workspace = true
+tempfile = "3.2"
+thin-vec = "0.2.12"
+tracing = "0.1"
 # tidy-alphabetical-end
 
 [dependencies.hashbrown]
@@ -53,7 +47,7 @@
 
 [target.'cfg(unix)'.dependencies]
 # tidy-alphabetical-start
-libc.workspace = true
+libc = "0.2"
 # tidy-alphabetical-end
 
 [target.'cfg(not(target_arch = "wasm32"))'.dependencies]
