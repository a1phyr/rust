<<<<<<< HEAD
use crate::path_to_local_id;
=======
use crate::{get_enclosing_block, path_to_local_id};
>>>>>>> 6f26383f
use core::ops::ControlFlow;
use rustc_hir as hir;
use rustc_hir::def::{DefKind, Res};
use rustc_hir::intravisit::{self, walk_block, walk_expr, Visitor};
use rustc_hir::{
    Arm, Block, BlockCheckMode, Body, BodyId, Expr, ExprKind, HirId, ItemId, ItemKind, Stmt, UnOp, UnsafeSource,
    Unsafety,
};
use rustc_lint::LateContext;
use rustc_middle::hir::map::Map;
use rustc_middle::hir::nested_filter;
use rustc_middle::ty;

/// Convenience method for creating a `Visitor` with just `visit_expr` overridden and nested
/// bodies (i.e. closures) are visited.
/// If the callback returns `true`, the expr just provided to the callback is walked.
#[must_use]
pub fn expr_visitor<'tcx>(cx: &LateContext<'tcx>, f: impl FnMut(&'tcx Expr<'tcx>) -> bool) -> impl Visitor<'tcx> {
    struct V<'tcx, F> {
        hir: Map<'tcx>,
        f: F,
    }
    impl<'tcx, F: FnMut(&'tcx Expr<'tcx>) -> bool> Visitor<'tcx> for V<'tcx, F> {
        type NestedFilter = nested_filter::OnlyBodies;
        fn nested_visit_map(&mut self) -> Self::Map {
            self.hir
        }

        fn visit_expr(&mut self, expr: &'tcx Expr<'tcx>) {
            if (self.f)(expr) {
                walk_expr(self, expr);
            }
        }
    }
    V { hir: cx.tcx.hir(), f }
}

/// Convenience method for creating a `Visitor` with just `visit_expr` overridden and nested
/// bodies (i.e. closures) are not visited.
/// If the callback returns `true`, the expr just provided to the callback is walked.
#[must_use]
pub fn expr_visitor_no_bodies<'tcx>(f: impl FnMut(&'tcx Expr<'tcx>) -> bool) -> impl Visitor<'tcx> {
    struct V<F>(F);
    impl<'tcx, F: FnMut(&'tcx Expr<'tcx>) -> bool> Visitor<'tcx> for V<F> {
        fn visit_expr(&mut self, e: &'tcx Expr<'_>) {
            if (self.0)(e) {
                walk_expr(self, e);
            }
        }
    }
    V(f)
}

/// returns `true` if expr contains match expr desugared from try
fn contains_try(expr: &hir::Expr<'_>) -> bool {
    let mut found = false;
    expr_visitor_no_bodies(|e| {
        if !found {
            found = matches!(e.kind, hir::ExprKind::Match(_, _, hir::MatchSource::TryDesugar));
        }
        !found
    })
    .visit_expr(expr);
    found
}

pub fn find_all_ret_expressions<'hir, F>(_cx: &LateContext<'_>, expr: &'hir hir::Expr<'hir>, callback: F) -> bool
where
    F: FnMut(&'hir hir::Expr<'hir>) -> bool,
{
    struct RetFinder<F> {
        in_stmt: bool,
        failed: bool,
        cb: F,
    }

    struct WithStmtGuarg<'a, F> {
        val: &'a mut RetFinder<F>,
        prev_in_stmt: bool,
    }

    impl<F> RetFinder<F> {
        fn inside_stmt(&mut self, in_stmt: bool) -> WithStmtGuarg<'_, F> {
            let prev_in_stmt = std::mem::replace(&mut self.in_stmt, in_stmt);
            WithStmtGuarg {
                val: self,
                prev_in_stmt,
            }
        }
    }

    impl<F> std::ops::Deref for WithStmtGuarg<'_, F> {
        type Target = RetFinder<F>;

        fn deref(&self) -> &Self::Target {
            self.val
        }
    }

    impl<F> std::ops::DerefMut for WithStmtGuarg<'_, F> {
        fn deref_mut(&mut self) -> &mut Self::Target {
            self.val
        }
    }

    impl<F> Drop for WithStmtGuarg<'_, F> {
        fn drop(&mut self) {
            self.val.in_stmt = self.prev_in_stmt;
        }
    }

    impl<'hir, F: FnMut(&'hir hir::Expr<'hir>) -> bool> intravisit::Visitor<'hir> for RetFinder<F> {
        fn visit_stmt(&mut self, stmt: &'hir hir::Stmt<'_>) {
            intravisit::walk_stmt(&mut *self.inside_stmt(true), stmt);
        }

        fn visit_expr(&mut self, expr: &'hir hir::Expr<'_>) {
            if self.failed {
                return;
            }
            if self.in_stmt {
                match expr.kind {
                    hir::ExprKind::Ret(Some(expr)) => self.inside_stmt(false).visit_expr(expr),
                    _ => intravisit::walk_expr(self, expr),
                }
            } else {
                match expr.kind {
                    hir::ExprKind::If(cond, then, else_opt) => {
                        self.inside_stmt(true).visit_expr(cond);
                        self.visit_expr(then);
                        if let Some(el) = else_opt {
                            self.visit_expr(el);
                        }
                    },
                    hir::ExprKind::Match(cond, arms, _) => {
                        self.inside_stmt(true).visit_expr(cond);
                        for arm in arms {
                            self.visit_expr(arm.body);
                        }
                    },
                    hir::ExprKind::Block(..) => intravisit::walk_expr(self, expr),
                    hir::ExprKind::Ret(Some(expr)) => self.visit_expr(expr),
                    _ => self.failed |= !(self.cb)(expr),
                }
            }
        }
    }

    !contains_try(expr) && {
        let mut ret_finder = RetFinder {
            in_stmt: false,
            failed: false,
            cb: callback,
        };
        ret_finder.visit_expr(expr);
        !ret_finder.failed
    }
}

/// A type which can be visited.
pub trait Visitable<'tcx> {
    /// Calls the corresponding `visit_*` function on the visitor.
    fn visit<V: Visitor<'tcx>>(self, visitor: &mut V);
}
macro_rules! visitable_ref {
    ($t:ident, $f:ident) => {
        impl<'tcx> Visitable<'tcx> for &'tcx $t<'tcx> {
            fn visit<V: Visitor<'tcx>>(self, visitor: &mut V) {
                visitor.$f(self);
            }
        }
    };
}
visitable_ref!(Arm, visit_arm);
visitable_ref!(Block, visit_block);
visitable_ref!(Body, visit_body);
visitable_ref!(Expr, visit_expr);
visitable_ref!(Stmt, visit_stmt);

// impl<'tcx, I: IntoIterator> Visitable<'tcx> for I
// where
//     I::Item: Visitable<'tcx>,
// {
//     fn visit<V: Visitor<'tcx>>(self, visitor: &mut V) {
//         for x in self {
//             x.visit(visitor);
//         }
//     }
// }

/// Checks if the given resolved path is used in the given body.
pub fn is_res_used(cx: &LateContext<'_>, res: Res, body: BodyId) -> bool {
    let mut found = false;
    expr_visitor(cx, |e| {
        if found {
            return false;
        }

        if let ExprKind::Path(p) = &e.kind {
            if cx.qpath_res(p, e.hir_id) == res {
                found = true;
            }
        }
        !found
    })
    .visit_expr(&cx.tcx.hir().body(body).value);
    found
}

/// Checks if the given local is used.
pub fn is_local_used<'tcx>(cx: &LateContext<'tcx>, visitable: impl Visitable<'tcx>, id: HirId) -> bool {
    let mut is_used = false;
    let mut visitor = expr_visitor(cx, |expr| {
        if !is_used {
            is_used = path_to_local_id(expr, id);
        }
        !is_used
    });
    visitable.visit(&mut visitor);
    drop(visitor);
    is_used
}

/// Checks if the given expression is a constant.
pub fn is_const_evaluatable<'tcx>(cx: &LateContext<'tcx>, e: &'tcx Expr<'_>) -> bool {
    struct V<'a, 'tcx> {
        cx: &'a LateContext<'tcx>,
        is_const: bool,
    }
    impl<'tcx> Visitor<'tcx> for V<'_, 'tcx> {
        type NestedFilter = nested_filter::OnlyBodies;
        fn nested_visit_map(&mut self) -> Self::Map {
            self.cx.tcx.hir()
        }

        fn visit_expr(&mut self, e: &'tcx Expr<'_>) {
            if !self.is_const {
                return;
            }
            match e.kind {
                ExprKind::ConstBlock(_) => return,
                ExprKind::Call(
                    &Expr {
                        kind: ExprKind::Path(ref p),
                        hir_id,
                        ..
                    },
                    _,
                ) if self
                    .cx
                    .qpath_res(p, hir_id)
                    .opt_def_id()
                    .map_or(false, |id| self.cx.tcx.is_const_fn_raw(id)) => {},
                ExprKind::MethodCall(..)
                    if self
                        .cx
                        .typeck_results()
                        .type_dependent_def_id(e.hir_id)
                        .map_or(false, |id| self.cx.tcx.is_const_fn_raw(id)) => {},
                ExprKind::Binary(_, lhs, rhs)
                    if self.cx.typeck_results().expr_ty(lhs).peel_refs().is_primitive_ty()
                        && self.cx.typeck_results().expr_ty(rhs).peel_refs().is_primitive_ty() => {},
                ExprKind::Unary(UnOp::Deref, e) if self.cx.typeck_results().expr_ty(e).is_ref() => (),
                ExprKind::Unary(_, e) if self.cx.typeck_results().expr_ty(e).peel_refs().is_primitive_ty() => (),
                ExprKind::Index(base, _)
                    if matches!(
                        self.cx.typeck_results().expr_ty(base).peel_refs().kind(),
                        ty::Slice(_) | ty::Array(..)
                    ) => {},
                ExprKind::Path(ref p)
                    if matches!(
                        self.cx.qpath_res(p, e.hir_id),
                        Res::Def(
                            DefKind::Const
                                | DefKind::AssocConst
                                | DefKind::AnonConst
                                | DefKind::ConstParam
                                | DefKind::Ctor(..)
                                | DefKind::Fn
                                | DefKind::AssocFn,
                            _
                        ) | Res::SelfCtor(_)
                    ) => {},

                ExprKind::AddrOf(..)
                | ExprKind::Array(_)
                | ExprKind::Block(..)
                | ExprKind::Cast(..)
                | ExprKind::DropTemps(_)
                | ExprKind::Field(..)
                | ExprKind::If(..)
                | ExprKind::Let(..)
                | ExprKind::Lit(_)
                | ExprKind::Match(..)
                | ExprKind::Repeat(..)
                | ExprKind::Struct(..)
                | ExprKind::Tup(_)
                | ExprKind::Type(..) => (),

                _ => {
                    self.is_const = false;
                    return;
                },
            }
            walk_expr(self, e);
        }
    }

    let mut v = V { cx, is_const: true };
    v.visit_expr(e);
    v.is_const
}

/// Checks if the given expression performs an unsafe operation outside of an unsafe block.
pub fn is_expr_unsafe<'tcx>(cx: &LateContext<'tcx>, e: &'tcx Expr<'_>) -> bool {
    struct V<'a, 'tcx> {
        cx: &'a LateContext<'tcx>,
        is_unsafe: bool,
    }
    impl<'tcx> Visitor<'tcx> for V<'_, 'tcx> {
        type NestedFilter = nested_filter::OnlyBodies;
        fn nested_visit_map(&mut self) -> Self::Map {
            self.cx.tcx.hir()
        }
        fn visit_expr(&mut self, e: &'tcx Expr<'_>) {
            if self.is_unsafe {
                return;
            }
            match e.kind {
                ExprKind::Unary(UnOp::Deref, e) if self.cx.typeck_results().expr_ty(e).is_unsafe_ptr() => {
                    self.is_unsafe = true;
                },
                ExprKind::MethodCall(..)
                    if self
                        .cx
                        .typeck_results()
                        .type_dependent_def_id(e.hir_id)
                        .map_or(false, |id| self.cx.tcx.fn_sig(id).unsafety() == Unsafety::Unsafe) =>
                {
                    self.is_unsafe = true;
                },
                ExprKind::Call(func, _) => match *self.cx.typeck_results().expr_ty(func).peel_refs().kind() {
                    ty::FnDef(id, _) if self.cx.tcx.fn_sig(id).unsafety() == Unsafety::Unsafe => self.is_unsafe = true,
                    ty::FnPtr(sig) if sig.unsafety() == Unsafety::Unsafe => self.is_unsafe = true,
                    _ => walk_expr(self, e),
                },
                ExprKind::Path(ref p)
                    if self
                        .cx
                        .qpath_res(p, e.hir_id)
                        .opt_def_id()
                        .map_or(false, |id| self.cx.tcx.is_mutable_static(id)) =>
                {
                    self.is_unsafe = true;
                },
                _ => walk_expr(self, e),
            }
        }
        fn visit_block(&mut self, b: &'tcx Block<'_>) {
            if !matches!(b.rules, BlockCheckMode::UnsafeBlock(_)) {
                walk_block(self, b);
            }
        }
        fn visit_nested_item(&mut self, id: ItemId) {
            if let ItemKind::Impl(i) = &self.cx.tcx.hir().item(id).kind {
                self.is_unsafe = i.unsafety == Unsafety::Unsafe;
            }
        }
    }
    let mut v = V { cx, is_unsafe: false };
    v.visit_expr(e);
    v.is_unsafe
}

/// Checks if the given expression contains an unsafe block
pub fn contains_unsafe_block<'tcx>(cx: &LateContext<'tcx>, e: &'tcx Expr<'tcx>) -> bool {
    struct V<'cx, 'tcx> {
        cx: &'cx LateContext<'tcx>,
        found_unsafe: bool,
    }
    impl<'tcx> Visitor<'tcx> for V<'_, 'tcx> {
        type NestedFilter = nested_filter::OnlyBodies;
        fn nested_visit_map(&mut self) -> Self::Map {
            self.cx.tcx.hir()
        }

        fn visit_block(&mut self, b: &'tcx Block<'_>) {
            if self.found_unsafe {
                return;
            }
            if b.rules == BlockCheckMode::UnsafeBlock(UnsafeSource::UserProvided) {
                self.found_unsafe = true;
                return;
            }
            walk_block(self, b);
        }
    }
    let mut v = V {
        cx,
        found_unsafe: false,
    };
    v.visit_expr(e);
    v.found_unsafe
}

/// Runs the given function for each sub-expression producing the final value consumed by the parent
/// of the give expression.
///
/// e.g. for the following expression
/// ```rust,ignore
/// if foo {
///     f(0)
/// } else {
///     1 + 1
/// }
/// ```
/// this will pass both `f(0)` and `1+1` to the given function.
pub fn for_each_value_source<'tcx, B>(
    e: &'tcx Expr<'tcx>,
    f: &mut impl FnMut(&'tcx Expr<'tcx>) -> ControlFlow<B>,
) -> ControlFlow<B> {
    match e.kind {
        ExprKind::Block(Block { expr: Some(e), .. }, _) => for_each_value_source(e, f),
        ExprKind::Match(_, arms, _) => {
            for arm in arms {
                for_each_value_source(arm.body, f)?;
            }
            ControlFlow::Continue(())
        },
        ExprKind::If(_, if_expr, Some(else_expr)) => {
            for_each_value_source(if_expr, f)?;
            for_each_value_source(else_expr, f)
        },
        ExprKind::DropTemps(e) => for_each_value_source(e, f),
        _ => f(e),
    }
<<<<<<< HEAD
=======
}

/// Runs the given function for each path expression referencing the given local which occur after
/// the given expression.
pub fn for_each_local_use_after_expr<'tcx, B>(
    cx: &LateContext<'tcx>,
    local_id: HirId,
    expr_id: HirId,
    f: impl FnMut(&'tcx Expr<'tcx>) -> ControlFlow<B>,
) -> ControlFlow<B> {
    struct V<'cx, 'tcx, F, B> {
        cx: &'cx LateContext<'tcx>,
        local_id: HirId,
        expr_id: HirId,
        found: bool,
        res: ControlFlow<B>,
        f: F,
    }
    impl<'cx, 'tcx, F: FnMut(&'tcx Expr<'tcx>) -> ControlFlow<B>, B> Visitor<'tcx> for V<'cx, 'tcx, F, B> {
        type NestedFilter = nested_filter::OnlyBodies;
        fn nested_visit_map(&mut self) -> Self::Map {
            self.cx.tcx.hir()
        }

        fn visit_expr(&mut self, e: &'tcx Expr<'tcx>) {
            if !self.found {
                if e.hir_id == self.expr_id {
                    self.found = true;
                } else {
                    walk_expr(self, e);
                }
                return;
            }
            if self.res.is_break() {
                return;
            }
            if path_to_local_id(e, self.local_id) {
                self.res = (self.f)(e);
            } else {
                walk_expr(self, e);
            }
        }
    }

    if let Some(b) = get_enclosing_block(cx, local_id) {
        let mut v = V {
            cx,
            local_id,
            expr_id,
            found: false,
            res: ControlFlow::Continue(()),
            f,
        };
        v.visit_block(b);
        v.res
    } else {
        ControlFlow::Continue(())
    }
>>>>>>> 6f26383f
}<|MERGE_RESOLUTION|>--- conflicted
+++ resolved
@@ -1,8 +1,4 @@
-<<<<<<< HEAD
-use crate::path_to_local_id;
-=======
 use crate::{get_enclosing_block, path_to_local_id};
->>>>>>> 6f26383f
 use core::ops::ControlFlow;
 use rustc_hir as hir;
 use rustc_hir::def::{DefKind, Res};
@@ -439,8 +435,6 @@
         ExprKind::DropTemps(e) => for_each_value_source(e, f),
         _ => f(e),
     }
-<<<<<<< HEAD
-=======
 }
 
 /// Runs the given function for each path expression referencing the given local which occur after
@@ -499,5 +493,4 @@
     } else {
         ControlFlow::Continue(())
     }
->>>>>>> 6f26383f
 }