<<<<<<< HEAD
use clippy_utils::path_res;
=======
use clippy_utils::res::MaybeResPath;
>>>>>>> 00e5e1b8
use rustc_hir::def::Res;
use rustc_hir::{Impl, Item, ItemKind};
use rustc_lint::{LateContext, LateLintPass};
use rustc_session::declare_lint_pass;

mod derive_ord_xor_partial_ord;
mod derive_partial_eq_without_eq;
mod derived_hash_with_manual_eq;
mod expl_impl_clone_on_copy;
mod unsafe_derive_deserialize;

declare_clippy_lint! {
    /// ### What it does
    /// Lints against manual `PartialEq` implementations for types with a derived `Hash`
    /// implementation.
    ///
    /// ### Why is this bad?
    /// The implementation of these traits must agree (for
    /// example for use with `HashMap`) so it’s probably a bad idea to use a
    /// default-generated `Hash` implementation with an explicitly defined
    /// `PartialEq`. In particular, the following must hold for any type:
    ///
    /// ```text
    /// k1 == k2 ⇒ hash(k1) == hash(k2)
    /// ```
    ///
    /// ### Example
    /// ```ignore
    /// #[derive(Hash)]
    /// struct Foo;
    ///
    /// impl PartialEq for Foo {
    ///     ...
    /// }
    /// ```
    #[clippy::version = "pre 1.29.0"]
    pub DERIVED_HASH_WITH_MANUAL_EQ,
    correctness,
    "deriving `Hash` but implementing `PartialEq` explicitly"
}

declare_clippy_lint! {
    /// ### What it does
    /// Lints against manual `PartialOrd` and `Ord` implementations for types with a derived `Ord`
    /// or `PartialOrd` implementation.
    ///
    /// ### Why is this bad?
    /// The implementation of these traits must agree (for
    /// example for use with `sort`) so it’s probably a bad idea to use a
    /// default-generated `Ord` implementation with an explicitly defined
    /// `PartialOrd`. In particular, the following must hold for any type
    /// implementing `Ord`:
    ///
    /// ```text
    /// k1.cmp(&k2) == k1.partial_cmp(&k2).unwrap()
    /// ```
    ///
    /// ### Example
    /// ```rust,ignore
    /// #[derive(Ord, PartialEq, Eq)]
    /// struct Foo;
    ///
    /// impl PartialOrd for Foo {
    ///     ...
    /// }
    /// ```
    /// Use instead:
    /// ```rust,ignore
    /// #[derive(PartialEq, Eq)]
    /// struct Foo;
    ///
    /// impl PartialOrd for Foo {
    ///     fn partial_cmp(&self, other: &Foo) -> Option<Ordering> {
    ///        Some(self.cmp(other))
    ///     }
    /// }
    ///
    /// impl Ord for Foo {
    ///     ...
    /// }
    /// ```
    /// or, if you don't need a custom ordering:
    /// ```rust,ignore
    /// #[derive(Ord, PartialOrd, PartialEq, Eq)]
    /// struct Foo;
    /// ```
    #[clippy::version = "1.47.0"]
    pub DERIVE_ORD_XOR_PARTIAL_ORD,
    correctness,
    "deriving `Ord` but implementing `PartialOrd` explicitly"
}

declare_clippy_lint! {
    /// ### What it does
    /// Checks for explicit `Clone` implementations for `Copy`
    /// types.
    ///
    /// ### Why is this bad?
    /// To avoid surprising behavior, these traits should
    /// agree and the behavior of `Copy` cannot be overridden. In almost all
    /// situations a `Copy` type should have a `Clone` implementation that does
    /// nothing more than copy the object, which is what `#[derive(Copy, Clone)]`
    /// gets you.
    ///
    /// ### Example
    /// ```rust,ignore
    /// #[derive(Copy)]
    /// struct Foo;
    ///
    /// impl Clone for Foo {
    ///     // ..
    /// }
    /// ```
    #[clippy::version = "pre 1.29.0"]
    pub EXPL_IMPL_CLONE_ON_COPY,
    pedantic,
    "implementing `Clone` explicitly on `Copy` types"
}

declare_clippy_lint! {
    /// ### What it does
    /// Checks for deriving `serde::Deserialize` on a type that
    /// has methods using `unsafe`.
    ///
    /// ### Why is this bad?
    /// Deriving `serde::Deserialize` will create a constructor
    /// that may violate invariants held by another constructor.
    ///
    /// ### Example
    /// ```rust,ignore
    /// use serde::Deserialize;
    ///
    /// #[derive(Deserialize)]
    /// pub struct Foo {
    ///     // ..
    /// }
    ///
    /// impl Foo {
    ///     pub fn new() -> Self {
    ///         // setup here ..
    ///     }
    ///
    ///     pub unsafe fn parts() -> (&str, &str) {
    ///         // assumes invariants hold
    ///     }
    /// }
    /// ```
    #[clippy::version = "1.45.0"]
    pub UNSAFE_DERIVE_DESERIALIZE,
    pedantic,
    "deriving `serde::Deserialize` on a type that has methods using `unsafe`"
}

declare_clippy_lint! {
    /// ### What it does
    /// Checks for types that derive `PartialEq` and could implement `Eq`.
    ///
    /// ### Why is this bad?
    /// If a type `T` derives `PartialEq` and all of its members implement `Eq`,
    /// then `T` can always implement `Eq`. Implementing `Eq` allows `T` to be used
    /// in APIs that require `Eq` types. It also allows structs containing `T` to derive
    /// `Eq` themselves.
    ///
    /// ### Example
    /// ```no_run
    /// #[derive(PartialEq)]
    /// struct Foo {
    ///     i_am_eq: i32,
    ///     i_am_eq_too: Vec<String>,
    /// }
    /// ```
    /// Use instead:
    /// ```no_run
    /// #[derive(PartialEq, Eq)]
    /// struct Foo {
    ///     i_am_eq: i32,
    ///     i_am_eq_too: Vec<String>,
    /// }
    /// ```
    #[clippy::version = "1.63.0"]
    pub DERIVE_PARTIAL_EQ_WITHOUT_EQ,
    nursery,
    "deriving `PartialEq` on a type that can implement `Eq`, without implementing `Eq`"
}

declare_lint_pass!(Derive => [
    EXPL_IMPL_CLONE_ON_COPY,
    DERIVED_HASH_WITH_MANUAL_EQ,
    DERIVE_ORD_XOR_PARTIAL_ORD,
    UNSAFE_DERIVE_DESERIALIZE,
    DERIVE_PARTIAL_EQ_WITHOUT_EQ
]);

impl<'tcx> LateLintPass<'tcx> for Derive {
    fn check_item(&mut self, cx: &LateContext<'tcx>, item: &'tcx Item<'_>) {
        if let ItemKind::Impl(Impl {
            of_trait: Some(of_trait),
            self_ty,
            ..
        }) = item.kind
<<<<<<< HEAD
            && let Res::Def(_, def_id) = path_res(cx, self_ty)
=======
            && let Res::Def(_, def_id) = *self_ty.basic_res()
>>>>>>> 00e5e1b8
            && let Some(local_def_id) = def_id.as_local()
        {
            let adt_hir_id = cx.tcx.local_def_id_to_hir_id(local_def_id);
            let trait_ref = &of_trait.trait_ref;
            let ty = cx.tcx.type_of(item.owner_id).instantiate_identity();
            let is_automatically_derived = cx.tcx.is_automatically_derived(item.owner_id.to_def_id());

            derived_hash_with_manual_eq::check(cx, item.span, trait_ref, ty, adt_hir_id, is_automatically_derived);
            derive_ord_xor_partial_ord::check(cx, item.span, trait_ref, ty, adt_hir_id, is_automatically_derived);

            if is_automatically_derived {
                unsafe_derive_deserialize::check(cx, item, trait_ref, ty, adt_hir_id);
                derive_partial_eq_without_eq::check(cx, item.span, trait_ref, ty, adt_hir_id);
            } else {
                expl_impl_clone_on_copy::check(cx, item, trait_ref, ty, adt_hir_id);
            }
        }
    }
}<|MERGE_RESOLUTION|>--- conflicted
+++ resolved
@@ -1,8 +1,4 @@
-<<<<<<< HEAD
-use clippy_utils::path_res;
-=======
 use clippy_utils::res::MaybeResPath;
->>>>>>> 00e5e1b8
 use rustc_hir::def::Res;
 use rustc_hir::{Impl, Item, ItemKind};
 use rustc_lint::{LateContext, LateLintPass};
@@ -203,11 +199,7 @@
             self_ty,
             ..
         }) = item.kind
-<<<<<<< HEAD
-            && let Res::Def(_, def_id) = path_res(cx, self_ty)
-=======
             && let Res::Def(_, def_id) = *self_ty.basic_res()
->>>>>>> 00e5e1b8
             && let Some(local_def_id) = def_id.as_local()
         {
             let adt_hir_id = cx.tcx.local_def_id_to_hir_id(local_def_id);
