use crate::utils::{
<<<<<<< HEAD
    ErrAction, File, FileUpdater, RustSearcher, Token, UpdateMode, UpdateStatus, panic_action, update_text_region_fn,
=======
    ErrAction, File, FileUpdater, RustSearcher, Token, UpdateMode, UpdateStatus, expect_action, update_text_region_fn,
>>>>>>> 29486786
};
use itertools::Itertools;
use std::collections::HashSet;
use std::fmt::Write;
use std::ops::Range;
use std::path::{Path, PathBuf};
use walkdir::{DirEntry, WalkDir};

const GENERATED_FILE_COMMENT: &str = "// This file was generated by `cargo dev update_lints`.\n\
     // Use that command to update this file and do not edit by hand.\n\
     // Manual edits will be overwritten.\n\n";

const DOCS_LINK: &str = "https://rust-lang.github.io/rust-clippy/master/index.html";

/// Runs the `update_lints` command.
///
/// This updates various generated values from the lint source code.
///
/// `update_mode` indicates if the files should be updated or if updates should be checked for.
///
/// # Panics
///
/// Panics if a file path could not read from or then written to
pub fn update(update_mode: UpdateMode) {
    let lints = find_lint_decls();
    let (deprecated, renamed) = read_deprecated_lints();
    generate_lint_files(update_mode, &lints, &deprecated, &renamed);
}

#[expect(clippy::too_many_lines)]
pub fn generate_lint_files(
    update_mode: UpdateMode,
    lints: &[Lint],
    deprecated: &[DeprecatedLint],
    renamed: &[RenamedLint],
) {
    FileUpdater::default().update_files_checked(
        "cargo dev update_lints",
        update_mode,
        &mut [
            (
                "README.md",
                &mut update_text_region_fn("[There are over ", " lints included in this crate!]", |dst| {
                    write!(dst, "{}", round_to_fifty(lints.len())).unwrap();
                }),
            ),
            (
                "book/src/README.md",
                &mut update_text_region_fn("[There are over ", " lints included in this crate!]", |dst| {
                    write!(dst, "{}", round_to_fifty(lints.len())).unwrap();
                }),
            ),
            (
                "CHANGELOG.md",
                &mut update_text_region_fn(
                    "<!-- begin autogenerated links to lint list -->\n",
                    "<!-- end autogenerated links to lint list -->",
                    |dst| {
                        for lint in lints
                            .iter()
                            .map(|l| &*l.name)
                            .chain(deprecated.iter().filter_map(|l| l.name.strip_prefix("clippy::")))
                            .chain(renamed.iter().filter_map(|l| l.old_name.strip_prefix("clippy::")))
                            .sorted()
                        {
                            writeln!(dst, "[`{lint}`]: {DOCS_LINK}#{lint}").unwrap();
                        }
                    },
                ),
            ),
            (
                "clippy_lints/src/lib.rs",
                &mut update_text_region_fn(
                    "// begin lints modules, do not remove this comment, it’s used in `update_lints`\n",
                    "// end lints modules, do not remove this comment, it’s used in `update_lints`",
                    |dst| {
                        for lint_mod in lints.iter().map(|l| &l.module).sorted().dedup() {
                            writeln!(dst, "mod {lint_mod};").unwrap();
                        }
                    },
                ),
            ),
            ("clippy_lints/src/declared_lints.rs", &mut |_, src, dst| {
                dst.push_str(GENERATED_FILE_COMMENT);
                dst.push_str("pub static LINTS: &[&crate::LintInfo] = &[\n");
                for (module_name, lint_name) in lints.iter().map(|l| (&l.module, l.name.to_uppercase())).sorted() {
                    writeln!(dst, "    crate::{module_name}::{lint_name}_INFO,").unwrap();
                }
                dst.push_str("];\n");
                UpdateStatus::from_changed(src != dst)
            }),
            ("clippy_lints/src/deprecated_lints.rs", &mut |_, src, dst| {
                let mut searcher = RustSearcher::new(src);
                assert!(
                    searcher.find_token(Token::Ident("declare_with_version"))
                        && searcher.find_token(Token::Ident("declare_with_version")),
                    "error reading deprecated lints"
                );
                dst.push_str(&src[..searcher.pos() as usize]);
                dst.push_str("! { DEPRECATED(DEPRECATED_VERSION) = [\n");
                for lint in deprecated {
                    write!(
                        dst,
                        "    #[clippy::version = \"{}\"]\n    (\"{}\", \"{}\"),\n",
                        lint.version, lint.name, lint.reason,
                    )
                    .unwrap();
                }
                dst.push_str(
                    "]}\n\n\
                    #[rustfmt::skip]\n\
                    declare_with_version! { RENAMED(RENAMED_VERSION) = [\n\
                ",
                );
                for lint in renamed {
                    write!(
                        dst,
                        "    #[clippy::version = \"{}\"]\n    (\"{}\", \"{}\"),\n",
                        lint.version, lint.old_name, lint.new_name,
                    )
                    .unwrap();
                }
                dst.push_str("]}\n");
                UpdateStatus::from_changed(src != dst)
            }),
            ("tests/ui/deprecated.rs", &mut |_, src, dst| {
                dst.push_str(GENERATED_FILE_COMMENT);
                for lint in deprecated {
                    writeln!(dst, "#![warn({})] //~ ERROR: lint `{}`", lint.name, lint.name).unwrap();
                }
                dst.push_str("\nfn main() {}\n");
                UpdateStatus::from_changed(src != dst)
            }),
            ("tests/ui/rename.rs", &mut move |_, src, dst| {
                let mut seen_lints = HashSet::new();
                dst.push_str(GENERATED_FILE_COMMENT);
                dst.push_str("#![allow(clippy::duplicated_attributes)]\n");
                for lint in renamed {
                    if seen_lints.insert(&lint.new_name) {
                        writeln!(dst, "#![allow({})]", lint.new_name).unwrap();
                    }
                }
                seen_lints.clear();
                for lint in renamed {
                    if seen_lints.insert(&lint.old_name) {
                        writeln!(dst, "#![warn({})] //~ ERROR: lint `{}`", lint.old_name, lint.old_name).unwrap();
                    }
                }
                dst.push_str("\nfn main() {}\n");
                UpdateStatus::from_changed(src != dst)
            }),
        ],
    );
}

fn round_to_fifty(count: usize) -> usize {
    count / 50 * 50
}

/// Lint data parsed from the Clippy source code.
#[derive(PartialEq, Eq, Debug)]
pub struct Lint {
    pub name: String,
    pub group: String,
    pub module: String,
    pub path: PathBuf,
    pub declaration_range: Range<usize>,
}

pub struct DeprecatedLint {
    pub name: String,
    pub reason: String,
    pub version: String,
}

pub struct RenamedLint {
    pub old_name: String,
    pub new_name: String,
    pub version: String,
}

/// Finds all lint declarations (`declare_clippy_lint!`)
#[must_use]
pub fn find_lint_decls() -> Vec<Lint> {
    let mut lints = Vec::with_capacity(1000);
    let mut contents = String::new();
    for (file, module) in read_src_with_module("clippy_lints/src".as_ref()) {
        parse_clippy_lint_decls(
            file.path(),
            File::open_read_to_cleared_string(file.path(), &mut contents),
            &module,
            &mut lints,
        );
    }
    lints.sort_by(|lhs, rhs| lhs.name.cmp(&rhs.name));
    lints
}

/// Reads the source files from the given root directory
fn read_src_with_module(src_root: &Path) -> impl use<'_> + Iterator<Item = (DirEntry, String)> {
    WalkDir::new(src_root).into_iter().filter_map(move |e| {
<<<<<<< HEAD
        let e = match e {
            Ok(e) => e,
            Err(ref e) => panic_action(e, ErrAction::Read, src_root),
        };
=======
        let e = expect_action(e, ErrAction::Read, src_root);
>>>>>>> 29486786
        let path = e.path().as_os_str().as_encoded_bytes();
        if let Some(path) = path.strip_suffix(b".rs")
            && let Some(path) = path.get("clippy_lints/src/".len()..)
        {
            if path == b"lib" {
                Some((e, String::new()))
            } else {
                let path = if let Some(path) = path.strip_suffix(b"mod")
                    && let Some(path) = path.strip_suffix(b"/").or_else(|| path.strip_suffix(b"\\"))
                {
                    path
                } else {
                    path
                };
                if let Ok(path) = str::from_utf8(path) {
                    let path = path.replace(['/', '\\'], "::");
                    Some((e, path))
                } else {
                    None
                }
            }
        } else {
            None
        }
    })
}

/// Parse a source file looking for `declare_clippy_lint` macro invocations.
fn parse_clippy_lint_decls(path: &Path, contents: &str, module: &str, lints: &mut Vec<Lint>) {
    #[allow(clippy::enum_glob_use)]
    use Token::*;
    #[rustfmt::skip]
    static DECL_TOKENS: &[Token<'_>] = &[
        // !{ /// docs
        Bang, OpenBrace, AnyComment,
        // #[clippy::version = "version"]
        Pound, OpenBracket, Ident("clippy"), DoubleColon, Ident("version"), Eq, LitStr, CloseBracket,
        // pub NAME, GROUP,
        Ident("pub"), CaptureIdent, Comma, AnyComment, CaptureIdent, Comma,
    ];

    let mut searcher = RustSearcher::new(contents);
    while searcher.find_token(Ident("declare_clippy_lint")) {
        let start = searcher.pos() as usize - "declare_clippy_lint".len();
        let (mut name, mut group) = ("", "");
        if searcher.match_tokens(DECL_TOKENS, &mut [&mut name, &mut group]) && searcher.find_token(CloseBrace) {
            lints.push(Lint {
                name: name.to_lowercase(),
                group: group.into(),
                module: module.into(),
                path: path.into(),
                declaration_range: start..searcher.pos() as usize,
            });
        }
    }
}

#[must_use]
pub fn read_deprecated_lints() -> (Vec<DeprecatedLint>, Vec<RenamedLint>) {
    #[allow(clippy::enum_glob_use)]
    use Token::*;
    #[rustfmt::skip]
    static DECL_TOKENS: &[Token<'_>] = &[
        // #[clippy::version = "version"]
        Pound, OpenBracket, Ident("clippy"), DoubleColon, Ident("version"), Eq, CaptureLitStr, CloseBracket,
        // ("first", "second"),
        OpenParen, CaptureLitStr, Comma, CaptureLitStr, CloseParen, Comma,
    ];
    #[rustfmt::skip]
    static DEPRECATED_TOKENS: &[Token<'_>] = &[
        // !{ DEPRECATED(DEPRECATED_VERSION) = [
        Bang, OpenBrace, Ident("DEPRECATED"), OpenParen, Ident("DEPRECATED_VERSION"), CloseParen, Eq, OpenBracket,
    ];
    #[rustfmt::skip]
    static RENAMED_TOKENS: &[Token<'_>] = &[
        // !{ RENAMED(RENAMED_VERSION) = [
        Bang, OpenBrace, Ident("RENAMED"), OpenParen, Ident("RENAMED_VERSION"), CloseParen, Eq, OpenBracket,
    ];

    let path = "clippy_lints/src/deprecated_lints.rs";
    let mut deprecated = Vec::with_capacity(30);
    let mut renamed = Vec::with_capacity(80);
    let mut contents = String::new();
    File::open_read_to_cleared_string(path, &mut contents);

    let mut searcher = RustSearcher::new(&contents);

    // First instance is the macro definition.
    assert!(
        searcher.find_token(Ident("declare_with_version")),
        "error reading deprecated lints"
    );

    if searcher.find_token(Ident("declare_with_version")) && searcher.match_tokens(DEPRECATED_TOKENS, &mut []) {
        let mut version = "";
        let mut name = "";
        let mut reason = "";
        while searcher.match_tokens(DECL_TOKENS, &mut [&mut version, &mut name, &mut reason]) {
            deprecated.push(DeprecatedLint {
                name: parse_str_single_line(path.as_ref(), name),
                reason: parse_str_single_line(path.as_ref(), reason),
                version: parse_str_single_line(path.as_ref(), version),
            });
        }
    } else {
        panic!("error reading deprecated lints");
    }

    if searcher.find_token(Ident("declare_with_version")) && searcher.match_tokens(RENAMED_TOKENS, &mut []) {
        let mut version = "";
        let mut old_name = "";
        let mut new_name = "";
        while searcher.match_tokens(DECL_TOKENS, &mut [&mut version, &mut old_name, &mut new_name]) {
            renamed.push(RenamedLint {
                old_name: parse_str_single_line(path.as_ref(), old_name),
                new_name: parse_str_single_line(path.as_ref(), new_name),
                version: parse_str_single_line(path.as_ref(), version),
            });
        }
    } else {
        panic!("error reading renamed lints");
    }

    deprecated.sort_by(|lhs, rhs| lhs.name.cmp(&rhs.name));
    renamed.sort_by(|lhs, rhs| lhs.old_name.cmp(&rhs.old_name));
    (deprecated, renamed)
}

/// Removes the line splices and surrounding quotes from a string literal
fn parse_str_lit(s: &str) -> String {
    let (s, mode) = if let Some(s) = s.strip_prefix("r") {
        (s.trim_matches('#'), rustc_literal_escaper::Mode::RawStr)
    } else {
        (s, rustc_literal_escaper::Mode::Str)
    };
    let s = s
        .strip_prefix('"')
        .and_then(|s| s.strip_suffix('"'))
        .unwrap_or_else(|| panic!("expected quoted string, found `{s}`"));
    let mut res = String::with_capacity(s.len());
    rustc_literal_escaper::unescape_unicode(s, mode, &mut |_, ch| {
        if let Ok(ch) = ch {
            res.push(ch);
        }
    });
    res
}

fn parse_str_single_line(path: &Path, s: &str) -> String {
    let value = parse_str_lit(s);
    assert!(
        !value.contains('\n'),
        "error parsing `{}`: `{s}` should be a single line string",
        path.display(),
    );
    value
}

#[cfg(test)]
mod tests {
    use super::*;

    #[test]
    fn test_parse_clippy_lint_decls() {
        static CONTENTS: &str = r#"
            declare_clippy_lint! {
                #[clippy::version = "Hello Clippy!"]
                pub PTR_ARG,
                style,
                "really long \
                text"
            }

            declare_clippy_lint!{
                #[clippy::version = "Test version"]
                pub DOC_MARKDOWN,
                pedantic,
                "single line"
            }
        "#;
        let mut result = Vec::new();
        parse_clippy_lint_decls("".as_ref(), CONTENTS, "module_name", &mut result);
        for r in &mut result {
            r.declaration_range = Range::default();
        }

        let expected = vec![
            Lint {
                name: "ptr_arg".into(),
                group: "style".into(),
                module: "module_name".into(),
                path: PathBuf::new(),
                declaration_range: Range::default(),
            },
            Lint {
                name: "doc_markdown".into(),
                group: "pedantic".into(),
                module: "module_name".into(),
                path: PathBuf::new(),
                declaration_range: Range::default(),
            },
        ];
        assert_eq!(expected, result);
    }
}<|MERGE_RESOLUTION|>--- conflicted
+++ resolved
@@ -1,9 +1,5 @@
 use crate::utils::{
-<<<<<<< HEAD
-    ErrAction, File, FileUpdater, RustSearcher, Token, UpdateMode, UpdateStatus, panic_action, update_text_region_fn,
-=======
     ErrAction, File, FileUpdater, RustSearcher, Token, UpdateMode, UpdateStatus, expect_action, update_text_region_fn,
->>>>>>> 29486786
 };
 use itertools::Itertools;
 use std::collections::HashSet;
@@ -205,14 +201,7 @@
 /// Reads the source files from the given root directory
 fn read_src_with_module(src_root: &Path) -> impl use<'_> + Iterator<Item = (DirEntry, String)> {
     WalkDir::new(src_root).into_iter().filter_map(move |e| {
-<<<<<<< HEAD
-        let e = match e {
-            Ok(e) => e,
-            Err(ref e) => panic_action(e, ErrAction::Read, src_root),
-        };
-=======
         let e = expect_action(e, ErrAction::Read, src_root);
->>>>>>> 29486786
         let path = e.path().as_os_str().as_encoded_bytes();
         if let Some(path) = path.strip_suffix(b".rs")
             && let Some(path) = path.get("clippy_lints/src/".len()..)
