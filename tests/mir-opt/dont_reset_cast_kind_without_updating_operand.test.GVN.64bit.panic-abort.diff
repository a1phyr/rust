--- conflicted
+++ resolved
@@ -11,13 +11,9 @@
       let mut _9: *const [()];
       let mut _10: std::boxed::Box<()>;
       let mut _11: *const ();
-<<<<<<< HEAD
-      let mut _25: usize;
-=======
       let mut _16: usize;
       let mut _17: usize;
       let mut _27: usize;
->>>>>>> b1b464d6
       scope 1 {
           debug vp_ctx => _1;
           let _5: *const ();
@@ -31,11 +27,7 @@
                       debug _x => _8;
                   }
                   scope 18 (inlined foo) {
-<<<<<<< HEAD
-                      let mut _26: *const [()];
-=======
                       let mut _28: *const [()];
->>>>>>> b1b464d6
                   }
               }
               scope 16 (inlined slice_from_raw_parts::<()>) {
@@ -45,19 +37,6 @@
           }
       }
       scope 5 (inlined Box::<()>::new) {
-<<<<<<< HEAD
-          let mut _12: usize;
-          let mut _13: usize;
-          let mut _14: *mut u8;
-          let mut _15: *const ();
-          scope 6 (inlined alloc::alloc::exchange_malloc) {
-              let _16: std::alloc::Layout;
-              let mut _17: std::result::Result<std::ptr::NonNull<[u8]>, std::alloc::AllocError>;
-              let mut _18: isize;
-              let mut _20: !;
-              scope 7 {
-                  let _19: std::ptr::NonNull<[u8]>;
-=======
           let mut _12: *mut u8;
           let mut _13: *const ();
           let mut _14: std::ptr::NonNull<()>;
@@ -69,16 +48,11 @@
               let mut _22: !;
               scope 7 {
                   let _21: std::ptr::NonNull<[u8]>;
->>>>>>> b1b464d6
                   scope 8 {
                       scope 11 (inlined NonNull::<[u8]>::as_mut_ptr) {
                           scope 12 (inlined NonNull::<[u8]>::as_non_null_ptr) {
                               scope 13 (inlined NonNull::<[u8]>::cast::<u8>) {
-<<<<<<< HEAD
-                                  let mut _24: *mut [u8];
-=======
                                   let mut _26: *mut [u8];
->>>>>>> b1b464d6
                                   scope 14 (inlined NonNull::<[u8]>::as_ptr) {
                                   }
                               }
@@ -91,15 +65,9 @@
                   }
               }
               scope 9 (inlined #[track_caller] Layout::from_size_align_unchecked) {
-<<<<<<< HEAD
-                  let mut _21: bool;
-                  let _22: ();
-                  let mut _23: std::ptr::Alignment;
-=======
                   let mut _23: bool;
                   let _24: ();
                   let mut _25: std::ptr::Alignment;
->>>>>>> b1b464d6
               }
           }
       }
@@ -116,20 +84,6 @@
           StorageLive(_13);
           StorageLive(_14);
           StorageLive(_15);
-<<<<<<< HEAD
--         _12 = SizeOf(());
--         _13 = AlignOf(());
-+         _12 = const 0_usize;
-+         _13 = const 1_usize;
-          StorageLive(_16);
-          StorageLive(_18);
-          StorageLive(_19);
-          StorageLive(_20);
-          StorageLive(_22);
-          StorageLive(_21);
-          _21 = UbChecks();
-          switchInt(move _21) -> [0: bb6, otherwise: bb5];
-=======
           StorageLive(_16);
 -         _16 = const <() as std::mem::SizedTypeProperties>::SIZE;
 +         _16 = const 0_usize;
@@ -144,7 +98,6 @@
           StorageLive(_23);
           _23 = UbChecks();
           switchInt(move _23) -> [0: bb6, otherwise: bb5];
->>>>>>> b1b464d6
       }
   
       bb1: {
@@ -158,18 +111,6 @@
       }
   
       bb3: {
-<<<<<<< HEAD
--         _20 = handle_alloc_error(move _16) -> unwind unreachable;
-+         _20 = handle_alloc_error(const Layout {{ size: 0_usize, align: std::ptr::Alignment(std::ptr::alignment::AlignmentEnum::_Align1Shl0) }}) -> unwind unreachable;
-      }
-  
-      bb4: {
-          _19 = copy ((_17 as Ok).0: std::ptr::NonNull<[u8]>);
-          StorageLive(_24);
-          _24 = copy _19 as *mut [u8] (Transmute);
-          _14 = copy _24 as *mut u8 (PtrToPtr);
-          StorageDead(_24);
-=======
 -         _22 = handle_alloc_error(move _18) -> unwind unreachable;
 +         _22 = handle_alloc_error(const Layout {{ size: 0_usize, align: std::ptr::Alignment(std::ptr::alignment::AlignmentEnum::_Align1Shl0) }}) -> unwind unreachable;
       }
@@ -188,19 +129,8 @@
           StorageDead(_21);
           StorageDead(_20);
           StorageDead(_18);
->>>>>>> b1b464d6
           StorageDead(_17);
-          StorageDead(_22);
-          StorageDead(_20);
-          StorageDead(_19);
-          StorageDead(_18);
           StorageDead(_16);
-<<<<<<< HEAD
-          _3 = ShallowInitBox(copy _14, ());
-          _15 = copy ((_3.0: std::ptr::Unique<()>).0: std::ptr::NonNull<()>) as *const () (Transmute);
--         (*_15) = move _4;
-+         (*_15) = const ();
-=======
 -         _13 = copy _12 as *const () (PtrToPtr);
 +         _13 = copy _26 as *const () (PtrToPtr);
           _14 = NonNull::<()> { pointer: copy _13 };
@@ -208,7 +138,6 @@
           _3 = Box::<()>(move _15, const std::alloc::Global);
 -         (*_13) = move _4;
 +         (*_13) = const ();
->>>>>>> b1b464d6
           StorageDead(_15);
           StorageDead(_14);
           StorageDead(_13);
@@ -228,38 +157,21 @@
 +         nop;
           StorageLive(_7);
           _7 = copy _5;
-<<<<<<< HEAD
-          StorageLive(_25);
-          _25 = const 1_usize;
--         _6 = *const [()] from (copy _7, copy _25);
-+         _6 = *const [()] from (copy _5, const 1_usize);
-          StorageDead(_25);
-=======
           StorageLive(_27);
           _27 = const 1_usize;
 -         _6 = *const [()] from (copy _7, copy _27);
 +         _6 = *const [()] from (copy _5, const 1_usize);
           StorageDead(_27);
->>>>>>> b1b464d6
           StorageDead(_7);
           StorageLive(_8);
           StorageLive(_9);
           _9 = copy _6;
-<<<<<<< HEAD
-          StorageLive(_26);
--         _26 = copy _9;
--         _8 = copy _9 as *mut () (PtrToPtr);
-+         _26 = copy _6;
-+         _8 = copy _5 as *mut () (PtrToPtr);
-          StorageDead(_26);
-=======
           StorageLive(_28);
 -         _28 = copy _9;
 -         _8 = copy _9 as *mut () (PtrToPtr);
 +         _28 = copy _6;
 +         _8 = copy _5 as *mut () (PtrToPtr);
           StorageDead(_28);
->>>>>>> b1b464d6
           StorageDead(_9);
           _0 = const ();
           StorageDead(_8);
@@ -271,28 +183,6 @@
       }
   
       bb5: {
-<<<<<<< HEAD
--         _22 = Layout::from_size_align_unchecked::precondition_check(copy _12, copy _13) -> [return: bb6, unwind unreachable];
-+         _22 = Layout::from_size_align_unchecked::precondition_check(const 0_usize, const 1_usize) -> [return: bb6, unwind unreachable];
-      }
-  
-      bb6: {
-          StorageDead(_21);
-          StorageLive(_23);
--         _23 = copy _13 as std::ptr::Alignment (Transmute);
--         _16 = Layout { size: copy _12, align: move _23 };
-+         _23 = const std::ptr::Alignment(std::ptr::alignment::AlignmentEnum::_Align1Shl0);
-+         _16 = const Layout {{ size: 0_usize, align: std::ptr::Alignment(std::ptr::alignment::AlignmentEnum::_Align1Shl0) }};
-          StorageDead(_23);
-          StorageLive(_17);
--         _17 = std::alloc::Global::alloc_impl(const alloc::alloc::exchange_malloc::promoted[0], copy _16, const false) -> [return: bb7, unwind unreachable];
-+         _17 = std::alloc::Global::alloc_impl(const alloc::alloc::exchange_malloc::promoted[0], const Layout {{ size: 0_usize, align: std::ptr::Alignment(std::ptr::alignment::AlignmentEnum::_Align1Shl0) }}, const false) -> [return: bb7, unwind unreachable];
-      }
-  
-      bb7: {
-          _18 = discriminant(_17);
-          switchInt(move _18) -> [0: bb4, 1: bb3, otherwise: bb2];
-=======
 -         _24 = Layout::from_size_align_unchecked::precondition_check(copy _16, copy _17) -> [return: bb6, unwind unreachable];
 +         _24 = Layout::from_size_align_unchecked::precondition_check(const 0_usize, const 1_usize) -> [return: bb6, unwind unreachable];
       }
@@ -313,7 +203,6 @@
       bb7: {
           _20 = discriminant(_19);
           switchInt(move _20) -> [0: bb4, 1: bb3, otherwise: bb2];
->>>>>>> b1b464d6
       }
 + }
 + 
