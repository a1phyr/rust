--- conflicted
+++ resolved
@@ -1,19 +1,11 @@
 error: field assignment outside of initializer for an instance created with Default::default()
-<<<<<<< HEAD
-  --> tests/ui/field_reassign_with_default.rs:56:5
-=======
   --> tests/ui/field_reassign_with_default.rs:57:5
->>>>>>> ba80e065
    |
 LL |     a.i = 42;
    |     ^^^^^^^^^
    |
 note: consider initializing the variable with `main::A { i: 42, ..Default::default() }` and removing relevant reassignments
-<<<<<<< HEAD
-  --> tests/ui/field_reassign_with_default.rs:55:5
-=======
   --> tests/ui/field_reassign_with_default.rs:56:5
->>>>>>> ba80e065
    |
 LL |     let mut a: A = Default::default();
    |     ^^^^^^^^^^^^^^^^^^^^^^^^^^^^^^^^^^
@@ -21,201 +13,121 @@
    = help: to override `-D warnings` add `#[allow(clippy::field_reassign_with_default)]`
 
 error: field assignment outside of initializer for an instance created with Default::default()
-<<<<<<< HEAD
-  --> tests/ui/field_reassign_with_default.rs:96:5
-=======
   --> tests/ui/field_reassign_with_default.rs:97:5
->>>>>>> ba80e065
    |
 LL |     a.j = 43;
    |     ^^^^^^^^^
    |
 note: consider initializing the variable with `main::A { j: 43, i: 42 }` and removing relevant reassignments
-<<<<<<< HEAD
-  --> tests/ui/field_reassign_with_default.rs:95:5
-=======
   --> tests/ui/field_reassign_with_default.rs:96:5
->>>>>>> ba80e065
    |
 LL |     let mut a: A = Default::default();
    |     ^^^^^^^^^^^^^^^^^^^^^^^^^^^^^^^^^^
 
 error: field assignment outside of initializer for an instance created with Default::default()
-<<<<<<< HEAD
-  --> tests/ui/field_reassign_with_default.rs:101:5
-=======
   --> tests/ui/field_reassign_with_default.rs:102:5
->>>>>>> ba80e065
    |
 LL |     a.i = 42;
    |     ^^^^^^^^^
    |
 note: consider initializing the variable with `main::A { i: 42, j: 44 }` and removing relevant reassignments
-<<<<<<< HEAD
-  --> tests/ui/field_reassign_with_default.rs:100:5
-=======
   --> tests/ui/field_reassign_with_default.rs:101:5
->>>>>>> ba80e065
    |
 LL |     let mut a: A = Default::default();
    |     ^^^^^^^^^^^^^^^^^^^^^^^^^^^^^^^^^^
 
 error: field assignment outside of initializer for an instance created with Default::default()
-<<<<<<< HEAD
-  --> tests/ui/field_reassign_with_default.rs:107:5
-=======
   --> tests/ui/field_reassign_with_default.rs:108:5
->>>>>>> ba80e065
    |
 LL |     a.i = 42;
    |     ^^^^^^^^^
    |
 note: consider initializing the variable with `main::A { i: 42, ..Default::default() }` and removing relevant reassignments
-<<<<<<< HEAD
-  --> tests/ui/field_reassign_with_default.rs:106:5
-=======
   --> tests/ui/field_reassign_with_default.rs:107:5
->>>>>>> ba80e065
    |
 LL |     let mut a = A::default();
    |     ^^^^^^^^^^^^^^^^^^^^^^^^^
 
 error: field assignment outside of initializer for an instance created with Default::default()
-<<<<<<< HEAD
-  --> tests/ui/field_reassign_with_default.rs:117:5
-=======
   --> tests/ui/field_reassign_with_default.rs:118:5
->>>>>>> ba80e065
    |
 LL |     a.i = Default::default();
    |     ^^^^^^^^^^^^^^^^^^^^^^^^^
    |
 note: consider initializing the variable with `main::A { i: Default::default(), ..Default::default() }` and removing relevant reassignments
-<<<<<<< HEAD
-  --> tests/ui/field_reassign_with_default.rs:116:5
-=======
   --> tests/ui/field_reassign_with_default.rs:117:5
->>>>>>> ba80e065
    |
 LL |     let mut a: A = Default::default();
    |     ^^^^^^^^^^^^^^^^^^^^^^^^^^^^^^^^^^
 
 error: field assignment outside of initializer for an instance created with Default::default()
-<<<<<<< HEAD
-  --> tests/ui/field_reassign_with_default.rs:121:5
-=======
   --> tests/ui/field_reassign_with_default.rs:122:5
->>>>>>> ba80e065
    |
 LL |     a.i = Default::default();
    |     ^^^^^^^^^^^^^^^^^^^^^^^^^
    |
 note: consider initializing the variable with `main::A { i: Default::default(), j: 45 }` and removing relevant reassignments
-<<<<<<< HEAD
-  --> tests/ui/field_reassign_with_default.rs:120:5
-=======
   --> tests/ui/field_reassign_with_default.rs:121:5
->>>>>>> ba80e065
    |
 LL |     let mut a: A = Default::default();
    |     ^^^^^^^^^^^^^^^^^^^^^^^^^^^^^^^^^^
 
 error: field assignment outside of initializer for an instance created with Default::default()
-<<<<<<< HEAD
-  --> tests/ui/field_reassign_with_default.rs:143:5
-=======
   --> tests/ui/field_reassign_with_default.rs:144:5
->>>>>>> ba80e065
    |
 LL |     a.i = vec![1];
    |     ^^^^^^^^^^^^^^
    |
 note: consider initializing the variable with `C { i: vec![1], ..Default::default() }` and removing relevant reassignments
-<<<<<<< HEAD
-  --> tests/ui/field_reassign_with_default.rs:142:5
-=======
   --> tests/ui/field_reassign_with_default.rs:143:5
->>>>>>> ba80e065
    |
 LL |     let mut a: C = C::default();
    |     ^^^^^^^^^^^^^^^^^^^^^^^^^^^^
 
 error: field assignment outside of initializer for an instance created with Default::default()
-<<<<<<< HEAD
-  --> tests/ui/field_reassign_with_default.rs:161:5
-=======
   --> tests/ui/field_reassign_with_default.rs:162:5
->>>>>>> ba80e065
    |
 LL |     a.i = true;
    |     ^^^^^^^^^^^
    |
 note: consider initializing the variable with `Wrapper::<bool> { i: true }` and removing relevant reassignments
-<<<<<<< HEAD
-  --> tests/ui/field_reassign_with_default.rs:160:5
-=======
   --> tests/ui/field_reassign_with_default.rs:161:5
->>>>>>> ba80e065
    |
 LL |     let mut a: Wrapper<bool> = Default::default();
    |     ^^^^^^^^^^^^^^^^^^^^^^^^^^^^^^^^^^^^^^^^^^^^^^
 
 error: field assignment outside of initializer for an instance created with Default::default()
-<<<<<<< HEAD
-  --> tests/ui/field_reassign_with_default.rs:164:5
-=======
   --> tests/ui/field_reassign_with_default.rs:165:5
->>>>>>> ba80e065
    |
 LL |     a.i = 42;
    |     ^^^^^^^^^
    |
 note: consider initializing the variable with `WrapperMulti::<i32, i64> { i: 42, ..Default::default() }` and removing relevant reassignments
-<<<<<<< HEAD
-  --> tests/ui/field_reassign_with_default.rs:163:5
-=======
   --> tests/ui/field_reassign_with_default.rs:164:5
->>>>>>> ba80e065
    |
 LL |     let mut a: WrapperMulti<i32, i64> = Default::default();
    |     ^^^^^^^^^^^^^^^^^^^^^^^^^^^^^^^^^^^^^^^^^^^^^^^^^^^^^^^
 
 error: field assignment outside of initializer for an instance created with Default::default()
-<<<<<<< HEAD
-  --> tests/ui/field_reassign_with_default.rs:235:13
-=======
   --> tests/ui/field_reassign_with_default.rs:236:13
->>>>>>> ba80e065
    |
 LL |             f.name = name.len();
    |             ^^^^^^^^^^^^^^^^^^^^
    |
 note: consider initializing the variable with `issue6312::ImplDropAllCopy { name: name.len(), ..Default::default() }` and removing relevant reassignments
-<<<<<<< HEAD
-  --> tests/ui/field_reassign_with_default.rs:234:13
-=======
   --> tests/ui/field_reassign_with_default.rs:235:13
->>>>>>> ba80e065
    |
 LL |             let mut f = ImplDropAllCopy::default();
    |             ^^^^^^^^^^^^^^^^^^^^^^^^^^^^^^^^^^^^^^^
 
 error: field assignment outside of initializer for an instance created with Default::default()
-<<<<<<< HEAD
-  --> tests/ui/field_reassign_with_default.rs:251:13
-=======
   --> tests/ui/field_reassign_with_default.rs:252:13
->>>>>>> ba80e065
    |
 LL |             f.name = name.len();
    |             ^^^^^^^^^^^^^^^^^^^^
    |
 note: consider initializing the variable with `issue6312::NoDropAllCopy { name: name.len(), ..Default::default() }` and removing relevant reassignments
-<<<<<<< HEAD
-  --> tests/ui/field_reassign_with_default.rs:250:13
-=======
   --> tests/ui/field_reassign_with_default.rs:251:13
->>>>>>> ba80e065
    |
 LL |             let mut f = NoDropAllCopy::default();
    |             ^^^^^^^^^^^^^^^^^^^^^^^^^^^^^^^^^^^^^
